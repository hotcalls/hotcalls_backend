Django>=5.0
psycopg2-binary    # PostgreSQL database adapter
python-dotenv        # For environment variables
pillow              # For image handling
djangorestframework>=3.14.0
drf-spectacular>=0.26.0
django-filter>=22.1
django-cors-headers>=4.0.0
gunicorn           # Production WSGI server for containers
twilio
django-stub
apscheduler
python-dateutil>=2.8.2
drf-yasg            # Swagger/OpenAPI documentation
openapi

# Celery and related packages
celery>=5.3.1       # Task queue
django-celery-beat>=2.5.0  # For periodic task scheduling
redis>=4.5.0        # Redis client for Celery broker (K8s-friendly)

<<<<<<< HEAD
# Google Calendar Integration
google-auth>=2.17.0
google-auth-oauthlib>=1.0.0
google-auth-httplib2>=0.1.0
google-api-python-client>=2.88.0
=======
# LiveKit integration for outbound calls
livekit>=0.11.1     # LiveKit Python SDK for SIP calls
livekit-api>=0.5.0  # LiveKit API client
>>>>>>> 2bbd6601
<|MERGE_RESOLUTION|>--- conflicted
+++ resolved
@@ -19,14 +19,11 @@
 django-celery-beat>=2.5.0  # For periodic task scheduling
 redis>=4.5.0        # Redis client for Celery broker (K8s-friendly)
 
-<<<<<<< HEAD
 # Google Calendar Integration
 google-auth>=2.17.0
 google-auth-oauthlib>=1.0.0
 google-auth-httplib2>=0.1.0
 google-api-python-client>=2.88.0
-=======
 # LiveKit integration for outbound calls
 livekit>=0.11.1     # LiveKit Python SDK for SIP calls
 livekit-api>=0.5.0  # LiveKit API client
->>>>>>> 2bbd6601
