#!/bin/bash
set -e

echo "🚀 Starting staging deployment..."

# Default values
ENVIRONMENT="staging"
FORCE_ALL=false
RG_INDEX=""
DESTROY_MODE=false
DESTROY_RG=""

# Parse command line arguments
while [[ $# -gt 0 ]]; do
  case $1 in
    --force-all)
      FORCE_ALL=true
      shift
      ;;
    --rg-index)
      RG_INDEX="-index-$2"
      shift 2
      ;;
    --destroy)
      DESTROY_MODE=true
      DESTROY_RG="$2"
      shift 2
      ;;
    *)
      ENVIRONMENT="$1"
      shift
      ;;
  esac
done

# Handle destroy mode
if [ "$DESTROY_MODE" = true ]; then
  if [ -z "$DESTROY_RG" ]; then
    echo "❌ Error: --destroy requires a resource group name"
    echo "Usage: $0 --destroy <resource-group-name>"
    echo "Example: $0 --destroy hotcalls-staging-index-1-ne-rg"
    exit 1
  fi
  
  echo "🚨 DESTRUCTION MODE ACTIVATED 🚨"
  echo ""
  echo "Resource Group to destroy: $DESTROY_RG"
  echo ""
  echo "⚠️  WARNING: This will PERMANENTLY DELETE all resources in the resource group:"
  echo "   - AKS Cluster and all applications"
  echo "   - PostgreSQL database and all data"
  echo "   - Storage accounts and all files"
  echo "   - Container registries and all images"
  echo "   - All networking components"
  echo "   - All monitoring and logging data"
  echo ""
  echo "💀 THIS ACTION CANNOT BE UNDONE! 💀"
  echo ""
  
  # Check if resource group exists
  if ! az group show --name "$DESTROY_RG" &> /dev/null; then
    echo "❌ Resource group '$DESTROY_RG' does not exist or you don't have access to it."
    exit 1
  fi
  
  # Show resources in the group
  echo "📋 Resources found in '$DESTROY_RG':"
  az resource list --resource-group "$DESTROY_RG" --query "[].{Name:name, Type:type}" --output table
  echo ""
  
  # First confirmation
  read -p "❓ Are you absolutely sure you want to destroy resource group '$DESTROY_RG'? (type 'yes' to confirm): " -r
  if [[ ! $REPLY == "yes" ]]; then
    echo "✅ Destruction cancelled."
    exit 0
  fi
  
  # Second confirmation
  read -p "❓ This is your final warning. Type the resource group name to confirm: " -r
  if [[ ! $REPLY == "$DESTROY_RG" ]]; then
    echo "✅ Destruction cancelled (resource group name mismatch)."
    exit 0
  fi
  
  echo ""
  echo "💥 Starting destruction of resource group '$DESTROY_RG'..."
  echo "⏳ This may take several minutes..."
  
  if az group delete --name "$DESTROY_RG" --yes --no-wait; then
    echo "✅ Destruction initiated successfully!"
    echo "📊 You can monitor progress with:"
    echo "   az group show --name '$DESTROY_RG' --query 'properties.provisioningState'"
    echo ""
    echo "🕐 The resource group will be completely removed in 5-15 minutes."
  else
    echo "❌ Failed to initiate destruction. Check your permissions and try again."
    exit 1
  fi
  
  exit 0
fi

# Variables  
if [ ! -z "$RG_INDEX" ]; then
<<<<<<< HEAD
  ENVIRONMENT="${ENVIRONMENT}${RG_INDEX}"  # Update environment to include index
  RESOURCE_GROUP="hotcalls-${ENVIRONMENT}-ne-rg"
  AKS_CLUSTER="hotcalls-${ENVIRONMENT}-ne-aks"
=======
  RESOURCE_GROUP="hotcalls-${ENVIRONMENT}${RG_INDEX}-ne-rg"
  AKS_CLUSTER="hotcalls-${ENVIRONMENT}${RG_INDEX}-ne-aks"
>>>>>>> 019e1984
else
  RESOURCE_GROUP="hotcalls-${ENVIRONMENT}-ne-rg"
  AKS_CLUSTER="hotcalls-${ENVIRONMENT}-ne-aks"
fi
<<<<<<< HEAD
BRANCH=$(echo ${ENVIRONMENT} | sed 's/-index-[0-9]*$//')  # Use base environment name as branch name
=======
BRANCH=${ENVIRONMENT}  # Use environment name as branch name
>>>>>>> 019e1984

echo "📋 Deployment Configuration:"
echo "   Environment: ${ENVIRONMENT}"
echo "   Resource Group: ${RESOURCE_GROUP}"
echo "   AKS Cluster: ${AKS_CLUSTER}"
echo "   Force Terraform: ${FORCE_ALL}"
echo "   Branch: ${BRANCH}"

# Ensure we're on the correct branch and have latest code
echo "🔄 Switching to ${BRANCH} branch and pulling latest changes..."
git checkout $BRANCH
git pull origin $BRANCH

# Terraform management
cd terraform

<<<<<<< HEAD
# Set workspace name based on environment (already includes index if specified)
WORKSPACE_NAME="${ENVIRONMENT}"
=======
# Set workspace name based on index
WORKSPACE_NAME="${ENVIRONMENT}"
if [ ! -z "$RG_INDEX" ]; then
  WORKSPACE_NAME="${ENVIRONMENT}${RG_INDEX}"
fi
>>>>>>> 019e1984

echo "🔄 Managing Terraform workspace: $WORKSPACE_NAME"

# Initialize and select/create workspace
terraform init

# Create workspace if it doesn't exist, otherwise select it
<<<<<<< HEAD
echo "📁 Selecting workspace: $WORKSPACE_NAME"
if ! terraform workspace select "$WORKSPACE_NAME" 2>/dev/null; then
  echo "📁 Workspace doesn't exist, creating new workspace: $WORKSPACE_NAME"
  terraform workspace new "$WORKSPACE_NAME"
=======
if ! terraform workspace list | grep -q "$WORKSPACE_NAME"; then
  echo "📁 Creating new workspace: $WORKSPACE_NAME"
  terraform workspace new "$WORKSPACE_NAME"
else
  echo "📁 Selecting workspace: $WORKSPACE_NAME"
  terraform workspace select "$WORKSPACE_NAME"
>>>>>>> 019e1984
fi

# Create dynamic tfvars if index is specified
TFVARS_FILE="staging.tfvars"
if [ ! -z "$RG_INDEX" ]; then
  TFVARS_FILE="staging-index.tfvars"
  echo "📝 Creating dynamic tfvars with index suffix..."
  
  # Create a modified tfvars file with indexed environment name
<<<<<<< HEAD
  sed "s/environment[[:space:]]*=[[:space:]]*\"staging\"/environment = \"${ENVIRONMENT}\"/g" staging.tfvars > $TFVARS_FILE
  sed -i '' "s/hotcalls-staging.svc.cluster.local/hotcalls-${ENVIRONMENT}.svc.cluster.local/g" $TFVARS_FILE
  sed -i '' "s/Environment[[:space:]]*=[[:space:]]*\"Staging\"/Environment = \"$(echo ${ENVIRONMENT} | sed 's/.*/\L&/' | sed 's/\b./\u&/g')\"/g" $TFVARS_FILE
=======
  sed "s/environment[[:space:]]*=[[:space:]]*\"staging\"/environment = \"staging${RG_INDEX}\"/g" staging.tfvars > $TFVARS_FILE
  sed -i '' "s/hotcalls-staging.svc.cluster.local/hotcalls-staging${RG_INDEX}.svc.cluster.local/g" $TFVARS_FILE
  sed -i '' "s/Environment[[:space:]]*=[[:space:]]*\"Staging\"/Environment = \"Staging${RG_INDEX}\"/g" $TFVARS_FILE
>>>>>>> 019e1984
fi

if [ "$FORCE_ALL" = true ]; then
  echo "💥 Force mode: Destroying and recreating infrastructure..."
  
  # Check if infrastructure exists and destroy it
  if terraform state list &> /dev/null && [ $(terraform state list | wc -l) -gt 0 ]; then
    echo "🗑️ Destroying existing infrastructure..."
    terraform destroy -auto-approve -var-file="$TFVARS_FILE"
  fi
  
  echo "🏗️ Creating new infrastructure..."
  terraform apply -auto-approve -var-file="$TFVARS_FILE"
    
elif ! terraform state list &> /dev/null || [ $(terraform state list | wc -l) -eq 0 ] || ! terraform output acr_login_server &> /dev/null; then
  echo "🏗️ No infrastructure found, creating new infrastructure..."
  terraform apply -auto-approve -var-file="$TFVARS_FILE"
else
  echo "✅ Infrastructure exists, skipping Terraform deployment..."
fi

# Clean up temporary tfvars file
if [ ! -z "$RG_INDEX" ] && [ -f "$TFVARS_FILE" ]; then
  rm "$TFVARS_FILE"
fi

echo "📦 Getting Terraform outputs..."
ACR_LOGIN_SERVER=$(terraform output -raw acr_login_server)
ACR_NAME=$(echo $ACR_LOGIN_SERVER | cut -d'.' -f1)
POSTGRES_FQDN=$(terraform output -raw postgres_fqdn)
POSTGRES_SERVER_NAME=$(echo $POSTGRES_FQDN | cut -d'.' -f1)
STORAGE_ACCOUNT=$(terraform output -raw storage_account_name)
STORAGE_KEY=$(terraform output -raw storage_account_primary_access_key)

echo "🔓 Configuring PostgreSQL firewall to allow Azure services..."
az postgres flexible-server firewall-rule create \
  --resource-group $RESOURCE_GROUP \
  --name $POSTGRES_SERVER_NAME \
  --rule-name "AllowAzureServices" \
  --start-ip-address 0.0.0.0 \
  --end-ip-address 0.0.0.0 || echo "Firewall rule already exists"

cd ..

# Configure kubectl
echo "🔧 Configuring kubectl..."
az aks get-credentials --resource-group $RESOURCE_GROUP --name $AKS_CLUSTER --admin --overwrite-existing

# Create namespace
echo "📁 Creating namespace..."
kubectl create namespace hotcalls-${ENVIRONMENT} --dry-run=client -o yaml | kubectl apply -f -

# Create secrets
echo "🔐 Creating secrets with proper database connection..."
echo "Database Host: $POSTGRES_FQDN"
echo "Storage Account: $STORAGE_ACCOUNT"

kubectl create secret generic hotcalls-secrets \
  --namespace=hotcalls-${ENVIRONMENT} \
  --from-literal=SECRET_KEY="django-insecure-dev-key" \
  --from-literal=ALLOWED_HOSTS="*" \
  --from-literal=DB_NAME="hotcalls" \
  --from-literal=DB_USER="hotcallsadmin" \
  --from-literal=DB_PASSWORD="ChangeMe123!" \
  --from-literal=DB_HOST="$POSTGRES_FQDN" \
  --from-literal=REDIS_HOST="redis-service" \
  --from-literal=REDIS_PORT="6379" \
  --from-literal=REDIS_DB="0" \
  --from-literal=REDIS_PASSWORD="" \
  --from-literal=CELERY_BROKER_URL="redis://redis-service:6379/0" \
  --from-literal=CELERY_RESULT_BACKEND="redis://redis-service:6379/0" \
  --from-literal=AZURE_ACCOUNT_NAME="$STORAGE_ACCOUNT" \
  --from-literal=AZURE_STORAGE_KEY="$STORAGE_KEY" \
  --from-literal=AZURE_CUSTOM_DOMAIN="" \
  --from-literal=AZURE_KEY_VAULT_URL="" \
  --from-literal=AZURE_CLIENT_ID="" \
  --from-literal=AZURE_MONITOR_CONNECTION_STRING="" \
  --from-literal=CORS_ALLOWED_ORIGINS="*" \
  --from-literal=BASE_URL="http://localhost:8000" \
  --dry-run=client -o yaml | kubectl apply -f -

# Deploy Redis
echo "🔴 Deploying Redis..."
kubectl apply -n hotcalls-${ENVIRONMENT} -f - << EOF
apiVersion: apps/v1
kind: Deployment
metadata:
  name: redis
spec:
  replicas: 1
  selector:
    matchLabels:
      app: redis
  template:
    metadata:
      labels:
        app: redis
    spec:
      containers:
      - name: redis
        image: redis:7-alpine
        ports:
        - containerPort: 6379
---
apiVersion: v1
kind: Service
metadata:
  name: redis-service
spec:
  selector:
    app: redis
  ports:
  - port: 6379
    targetPort: 6379
EOF

# Login to ACR
echo "🔑 Logging into ACR..."
az acr login --name $ACR_NAME

# Build and push backend
echo "🏗️ Building backend..."
docker build -t ${ACR_LOGIN_SERVER}/hotcalls-backend:${ENVIRONMENT} .
docker push ${ACR_LOGIN_SERVER}/hotcalls-backend:${ENVIRONMENT}

# Create ConfigMap
echo "⚙️ Creating ConfigMap..."
kubectl apply -n hotcalls-${ENVIRONMENT} -f - << EOF
apiVersion: v1
kind: ConfigMap
metadata:
  name: hotcalls-config
data:
  ENVIRONMENT: "${ENVIRONMENT}"
  DEBUG: "False"
  TIME_ZONE: "Europe/Berlin"
  DB_ENGINE: "django.db.backends.postgresql"
  DB_PORT: "5432"
  DB_SSLMODE: "require"
  REDIS_PORT: "6379"
  REDIS_DB: "0"
  AZURE_STATIC_CONTAINER: "static"
  AZURE_MEDIA_CONTAINER: "media"
  SECURE_SSL_REDIRECT: "False"
  SESSION_COOKIE_SECURE: "False"
  CSRF_COOKIE_SECURE: "False"
  LOG_LEVEL: "INFO"
EOF

# Deploy backend
echo "🚀 Deploying backend..."
kubectl apply -n hotcalls-${ENVIRONMENT} -f - << EOF
apiVersion: apps/v1
kind: Deployment
metadata:
  name: hotcalls-backend
spec:
  replicas: 1
  selector:
    matchLabels:
      app: hotcalls-backend
  template:
    metadata:
      labels:
        app: hotcalls-backend
    spec:
      containers:
      - name: backend
        image: ${ACR_LOGIN_SERVER}/hotcalls-backend:${ENVIRONMENT}
        ports:
        - containerPort: 8000
        envFrom:
        - configMapRef:
            name: hotcalls-config
        - secretRef:
            name: hotcalls-secrets
---
apiVersion: v1
kind: Service
metadata:
  name: hotcalls-backend-service
spec:
  selector:
    app: hotcalls-backend
  ports:
  - port: 80
    targetPort: 8000
EOF

# Build and push frontend (from visual prototype repo)
echo "🏗️ Building frontend..."
if [ -d "../hotcalls-visual-prototype" ]; then
  cd ../hotcalls-visual-prototype
  
  # Switch to the correct branch and pull latest changes
  echo "🔄 Switching frontend repo to ${BRANCH} branch..."
  
  # Check if branch exists, otherwise use default branch
  if git show-ref --verify --quiet refs/heads/$BRANCH; then
    git checkout $BRANCH
    git pull origin $BRANCH
  elif git show-ref --verify --quiet refs/remotes/origin/$BRANCH; then
    git checkout -b $BRANCH origin/$BRANCH
  else
    echo "⚠️ Branch $BRANCH not found, using default branch..."
    git checkout $(git symbolic-ref refs/remotes/origin/HEAD | sed 's@^refs/remotes/origin/@@') 2>/dev/null || git checkout main 2>/dev/null || git checkout master
    git pull
  fi
  
  docker build -f ../hotcalls/frontend-deploy/Dockerfile -t ${ACR_LOGIN_SERVER}/hotcalls-frontend:${ENVIRONMENT} .
  docker push ${ACR_LOGIN_SERVER}/hotcalls-frontend:${ENVIRONMENT}
  cd ../hotcalls
else
  echo "⚠️ Frontend repo not found, skipping frontend deployment"
fi

# Deploy frontend
echo "🚀 Deploying frontend..."
kubectl apply -n hotcalls-${ENVIRONMENT} -f - << EOF
apiVersion: apps/v1
kind: Deployment
metadata:
  name: hotcalls-frontend
spec:
  replicas: 1
  selector:
    matchLabels:
      app: hotcalls-frontend
  template:
    metadata:
      labels:
        app: hotcalls-frontend
    spec:
      containers:
      - name: frontend
        image: ${ACR_LOGIN_SERVER}/hotcalls-frontend:${ENVIRONMENT}
        ports:
        - containerPort: 8080
---
apiVersion: v1
kind: Service
metadata:
  name: hotcalls-frontend-service
spec:
  selector:
    app: hotcalls-frontend
  ports:
  - port: 80
    targetPort: 8080
EOF

# Create ACR pull secret
echo "🔐 Creating ACR pull secret..."
ACR_USER=$(az acr credential show -n $ACR_NAME --query username -o tsv)
ACR_PASS=$(az acr credential show -n $ACR_NAME --query 'passwords[0].value' -o tsv)
kubectl create secret docker-registry acr-secret -n hotcalls-${ENVIRONMENT} \
  --docker-server=${ACR_LOGIN_SERVER} \
  --docker-username=$ACR_USER \
  --docker-password=$ACR_PASS \
  --dry-run=client -o yaml | kubectl apply -f -

# Patch deployments to use pull secret
echo "🔧 Patching deployments..."
kubectl patch deployment hotcalls-backend -n hotcalls-${ENVIRONMENT} \
  -p '{"spec":{"template":{"spec":{"imagePullSecrets":[{"name":"acr-secret"}]}}}}'
kubectl patch deployment hotcalls-frontend -n hotcalls-${ENVIRONMENT} \
  -p '{"spec":{"template":{"spec":{"imagePullSecrets":[{"name":"acr-secret"}]}}}}'

# Install NGINX Ingress Controller (if not exists)
echo "🌐 Installing NGINX Ingress Controller..."
kubectl get namespace ingress-nginx &> /dev/null || \
  kubectl apply -f https://raw.githubusercontent.com/kubernetes/ingress-nginx/controller-v1.10.1/deploy/static/provider/cloud/deploy.yaml

<<<<<<< HEAD
# Create Ingress with retry logic
=======
# Wait for NGINX Ingress Controller to be ready
echo "⏳ Waiting for NGINX Ingress Controller to be ready..."
kubectl wait --namespace ingress-nginx \
  --for=condition=ready pod \
  --selector=app.kubernetes.io/component=controller \
  --timeout=300s

# Create Ingress  
>>>>>>> 019e1984
echo "🌐 Creating Ingress..."
for i in {1..5}; do
  echo "Ingress creation attempt $i/5..."
  if kubectl apply -n hotcalls-${ENVIRONMENT} -f - << EOF
apiVersion: networking.k8s.io/v1
kind: Ingress
metadata:
  name: hotcalls-ingress
  annotations:
    nginx.ingress.kubernetes.io/ssl-redirect: "false"
spec:
  ingressClassName: nginx
  rules:
  - http:
      paths:
      - path: /api
        pathType: Prefix
        backend:
          service:
            name: hotcalls-backend-service
            port:
              number: 80
      - path: /
        pathType: Prefix
        backend:
          service:
            name: hotcalls-frontend-service
            port:
              number: 80
EOF
  then
    echo "✅ Ingress created successfully!"
    break
  else
    echo "⚠️ Ingress creation attempt $i failed, retrying in 10 seconds..."
    sleep 10
  fi
  if [ $i -eq 5 ]; then
    echo "❌ All ingress creation attempts failed!"
    exit 1
  fi
done

# Wait for NGINX Ingress Controller to be ready
echo "⏳ Waiting for NGINX Ingress Controller to be ready..."
kubectl wait --namespace ingress-nginx \
  --for=condition=ready pod \
  --selector=app.kubernetes.io/component=controller \
  --timeout=300s

# Wait for pods to be ready with better timeout and error handling
echo "⏳ Waiting for all pods to be ready (max 2 minutes)..."
if ! kubectl wait --namespace hotcalls-${ENVIRONMENT} --for=condition=ready pod --all --timeout=120s; then
  echo "⚠️ Some pods not ready after 2 minutes, checking status..."
  kubectl get pods -n hotcalls-${ENVIRONMENT}
  echo "🚀 Continuing with deployment (pods may still be starting)..."
fi

# Run database migrations with faster retry
echo "🗃️ Running database migrations..."
echo "Waiting for backend to be ready..."
sleep 5

# Retry migrations up to 3 times with shorter waits
for i in {1..3}; do
  echo "Migration attempt $i/3..."
  if kubectl exec -n hotcalls-${ENVIRONMENT} deployment/hotcalls-backend -- python manage.py migrate; then
    echo "✅ Migrations completed successfully!"
    break
  else
    echo "⚠️ Migration attempt $i failed, retrying in 5 seconds..."
    sleep 5
  fi
  if [ $i -eq 3 ]; then
    echo "⚠️ All migration attempts failed, but deployment continues..."
    echo "💡 You can run migrations manually later with:"
    echo "   kubectl exec -n hotcalls-${ENVIRONMENT} deployment/hotcalls-backend -- python manage.py migrate"
  fi
done

# Wait for external IP (max 2 minutes)
echo "⏳ Waiting for external IP (max 2 minutes)..."
for i in {1..24}; do
  EXTERNAL_IP=$(kubectl get svc -n ingress-nginx ingress-nginx-controller -o jsonpath='{.status.loadBalancer.ingress[0].ip}' 2>/dev/null || echo "")
  if [ ! -z "$EXTERNAL_IP" ]; then
    echo ""
    echo "🎉 External IP assigned: $EXTERNAL_IP"
    break
  fi
  echo -n "."
  sleep 5
  if [ $i -eq 24 ]; then
    echo ""
    echo "⚠️ External IP not assigned yet. Check manually with:"
    echo "   kubectl get svc -n ingress-nginx ingress-nginx-controller"
  fi
done

# Validate deployment
echo "🔍 Validating deployment..."

# Quick health checks (max 30 seconds total)
if [ ! -z "$EXTERNAL_IP" ]; then
  echo "Quick frontend test..."
  for i in {1..3}; do
    if curl -m 5 -s -f "http://$EXTERNAL_IP/" > /dev/null 2>&1; then
      echo "✅ Frontend health check passed!"
      break
    else
      echo "⏳ Frontend test $i/3..."
      sleep 2
    fi
    if [ $i -eq 3 ]; then
      echo "⚠️ Frontend not responding yet (may need more time)"
    fi
  done
  
  echo "Quick API test..."
  for i in {1..3}; do
    if curl -m 5 -s -f "http://$EXTERNAL_IP/health/" > /dev/null 2>&1; then
      echo "✅ API health check passed!"
      break
    else
      echo "⏳ API test $i/3..."
      sleep 2
    fi
    if [ $i -eq 3 ]; then
      echo "⚠️ API not responding yet (may need more time)"
    fi
  done
fi

# Wait for pods to be ready
echo "⏳ Waiting for all pods to be ready..."
kubectl wait --namespace hotcalls-${ENVIRONMENT} --for=condition=ready pod --all --timeout=300s

# Run database migrations
echo "🗃️ Running database migrations..."
echo "Waiting for backend to be fully ready..."
sleep 10

# Retry migrations up to 3 times
for i in {1..3}; do
  echo "Migration attempt $i/3..."
  if kubectl exec -n hotcalls-${ENVIRONMENT} deployment/hotcalls-backend -- python manage.py migrate; then
    echo "✅ Migrations completed successfully!"
    break
  else
    echo "⚠️ Migration attempt $i failed, retrying in 10 seconds..."
    sleep 10
  fi
  if [ $i -eq 3 ]; then
    echo "❌ All migration attempts failed!"
    exit 1
  fi
done

# Validate deployment
echo "🔍 Validating deployment..."

# Test frontend and API endpoints
if [ ! -z "$EXTERNAL_IP" ]; then
  echo "Testing frontend..."
  for i in {1..10}; do
    if curl -s -f "http://$EXTERNAL_IP/" > /dev/null; then
      echo "✅ Frontend health check passed!"
      break
    else
      echo "⏳ Frontend not ready, attempt $i/10..."
      sleep 5
    fi
    if [ $i -eq 10 ]; then
      echo "⚠️ Frontend health check timed out"
    fi
  done
  
  echo "Testing API health..."
  for i in {1..10}; do
    if curl -s -f "http://$EXTERNAL_IP/health/" > /dev/null; then
      echo "✅ API health check passed!"
      break
    else
      echo "⏳ API not ready, attempt $i/10..."
      sleep 5
    fi
    if [ $i -eq 10 ]; then
      echo "⚠️ API health check timed out, but deployment may still work"
    fi
  done
fi

# Final status
echo "✅ Deployment complete!"
echo ""
echo "📊 Pod Status:"
kubectl get pods -n hotcalls-${ENVIRONMENT}
echo ""
if [ ! -z "$EXTERNAL_IP" ]; then
  echo "🌐 External IP: $EXTERNAL_IP"
  echo "- Frontend: http://$EXTERNAL_IP/"
  echo "- API: http://$EXTERNAL_IP/api/"
  echo "- API Docs: http://$EXTERNAL_IP/api/docs/"
else
  echo "⚠️ External IP not yet assigned. Check with:"
  echo "kubectl get svc -n ingress-nginx ingress-nginx-controller"
fi

echo ""
echo "💡 Usage examples:"
echo "   ./redeploy-staging.sh                    # Deploy to default staging"
echo "   ./redeploy-staging.sh --force-all        # Recreate infrastructure + deploy"
echo "   ./redeploy-staging.sh --rg-index 2       # Deploy to hotcalls-staging-ne-rg-index-2"
echo "   ./redeploy-staging.sh staging --rg-index 1 --force-all  # Full recreate with index"
echo ""
echo "🗑️  Destroy examples:"
echo "   ./redeploy-staging.sh --destroy hotcalls-staging-index-1-ne-rg    # Destroy specific RG"
echo "   ./redeploy-staging.sh --destroy hotcalls-staging-ne-rg           # Destroy default staging" <|MERGE_RESOLUTION|>--- conflicted
+++ resolved
@@ -7,6 +7,8 @@
 ENVIRONMENT="staging"
 FORCE_ALL=false
 RG_INDEX=""
+DESTROY_MODE=false
+DESTROY_RG=""
 DESTROY_MODE=false
 DESTROY_RG=""
 
@@ -26,6 +28,11 @@
       DESTROY_RG="$2"
       shift 2
       ;;
+    --destroy)
+      DESTROY_MODE=true
+      DESTROY_RG="$2"
+      shift 2
+      ;;
     *)
       ENVIRONMENT="$1"
       shift
@@ -100,25 +107,83 @@
   exit 0
 fi
 
+# Handle destroy mode
+if [ "$DESTROY_MODE" = true ]; then
+  if [ -z "$DESTROY_RG" ]; then
+    echo "❌ Error: --destroy requires a resource group name"
+    echo "Usage: $0 --destroy <resource-group-name>"
+    echo "Example: $0 --destroy hotcalls-staging-index-1-ne-rg"
+    exit 1
+  fi
+  
+  echo "🚨 DESTRUCTION MODE ACTIVATED 🚨"
+  echo ""
+  echo "Resource Group to destroy: $DESTROY_RG"
+  echo ""
+  echo "⚠️  WARNING: This will PERMANENTLY DELETE all resources in the resource group:"
+  echo "   - AKS Cluster and all applications"
+  echo "   - PostgreSQL database and all data"
+  echo "   - Storage accounts and all files"
+  echo "   - Container registries and all images"
+  echo "   - All networking components"
+  echo "   - All monitoring and logging data"
+  echo ""
+  echo "💀 THIS ACTION CANNOT BE UNDONE! 💀"
+  echo ""
+  
+  # Check if resource group exists
+  if ! az group show --name "$DESTROY_RG" &> /dev/null; then
+    echo "❌ Resource group '$DESTROY_RG' does not exist or you don't have access to it."
+    exit 1
+  fi
+  
+  # Show resources in the group
+  echo "📋 Resources found in '$DESTROY_RG':"
+  az resource list --resource-group "$DESTROY_RG" --query "[].{Name:name, Type:type}" --output table
+  echo ""
+  
+  # First confirmation
+  read -p "❓ Are you absolutely sure you want to destroy resource group '$DESTROY_RG'? (type 'yes' to confirm): " -r
+  if [[ ! $REPLY == "yes" ]]; then
+    echo "✅ Destruction cancelled."
+    exit 0
+  fi
+  
+  # Second confirmation
+  read -p "❓ This is your final warning. Type the resource group name to confirm: " -r
+  if [[ ! $REPLY == "$DESTROY_RG" ]]; then
+    echo "✅ Destruction cancelled (resource group name mismatch)."
+    exit 0
+  fi
+  
+  echo ""
+  echo "💥 Starting destruction of resource group '$DESTROY_RG'..."
+  echo "⏳ This may take several minutes..."
+  
+  if az group delete --name "$DESTROY_RG" --yes --no-wait; then
+    echo "✅ Destruction initiated successfully!"
+    echo "📊 You can monitor progress with:"
+    echo "   az group show --name '$DESTROY_RG' --query 'properties.provisioningState'"
+    echo ""
+    echo "🕐 The resource group will be completely removed in 5-15 minutes."
+  else
+    echo "❌ Failed to initiate destruction. Check your permissions and try again."
+    exit 1
+  fi
+  
+  exit 0
+fi
+
 # Variables  
 if [ ! -z "$RG_INDEX" ]; then
-<<<<<<< HEAD
   ENVIRONMENT="${ENVIRONMENT}${RG_INDEX}"  # Update environment to include index
   RESOURCE_GROUP="hotcalls-${ENVIRONMENT}-ne-rg"
   AKS_CLUSTER="hotcalls-${ENVIRONMENT}-ne-aks"
-=======
-  RESOURCE_GROUP="hotcalls-${ENVIRONMENT}${RG_INDEX}-ne-rg"
-  AKS_CLUSTER="hotcalls-${ENVIRONMENT}${RG_INDEX}-ne-aks"
->>>>>>> 019e1984
 else
   RESOURCE_GROUP="hotcalls-${ENVIRONMENT}-ne-rg"
   AKS_CLUSTER="hotcalls-${ENVIRONMENT}-ne-aks"
 fi
-<<<<<<< HEAD
 BRANCH=$(echo ${ENVIRONMENT} | sed 's/-index-[0-9]*$//')  # Use base environment name as branch name
-=======
-BRANCH=${ENVIRONMENT}  # Use environment name as branch name
->>>>>>> 019e1984
 
 echo "📋 Deployment Configuration:"
 echo "   Environment: ${ENVIRONMENT}"
@@ -135,16 +200,8 @@
 # Terraform management
 cd terraform
 
-<<<<<<< HEAD
 # Set workspace name based on environment (already includes index if specified)
 WORKSPACE_NAME="${ENVIRONMENT}"
-=======
-# Set workspace name based on index
-WORKSPACE_NAME="${ENVIRONMENT}"
-if [ ! -z "$RG_INDEX" ]; then
-  WORKSPACE_NAME="${ENVIRONMENT}${RG_INDEX}"
-fi
->>>>>>> 019e1984
 
 echo "🔄 Managing Terraform workspace: $WORKSPACE_NAME"
 
@@ -152,19 +209,10 @@
 terraform init
 
 # Create workspace if it doesn't exist, otherwise select it
-<<<<<<< HEAD
 echo "📁 Selecting workspace: $WORKSPACE_NAME"
 if ! terraform workspace select "$WORKSPACE_NAME" 2>/dev/null; then
   echo "📁 Workspace doesn't exist, creating new workspace: $WORKSPACE_NAME"
   terraform workspace new "$WORKSPACE_NAME"
-=======
-if ! terraform workspace list | grep -q "$WORKSPACE_NAME"; then
-  echo "📁 Creating new workspace: $WORKSPACE_NAME"
-  terraform workspace new "$WORKSPACE_NAME"
-else
-  echo "📁 Selecting workspace: $WORKSPACE_NAME"
-  terraform workspace select "$WORKSPACE_NAME"
->>>>>>> 019e1984
 fi
 
 # Create dynamic tfvars if index is specified
@@ -174,15 +222,9 @@
   echo "📝 Creating dynamic tfvars with index suffix..."
   
   # Create a modified tfvars file with indexed environment name
-<<<<<<< HEAD
   sed "s/environment[[:space:]]*=[[:space:]]*\"staging\"/environment = \"${ENVIRONMENT}\"/g" staging.tfvars > $TFVARS_FILE
   sed -i '' "s/hotcalls-staging.svc.cluster.local/hotcalls-${ENVIRONMENT}.svc.cluster.local/g" $TFVARS_FILE
   sed -i '' "s/Environment[[:space:]]*=[[:space:]]*\"Staging\"/Environment = \"$(echo ${ENVIRONMENT} | sed 's/.*/\L&/' | sed 's/\b./\u&/g')\"/g" $TFVARS_FILE
-=======
-  sed "s/environment[[:space:]]*=[[:space:]]*\"staging\"/environment = \"staging${RG_INDEX}\"/g" staging.tfvars > $TFVARS_FILE
-  sed -i '' "s/hotcalls-staging.svc.cluster.local/hotcalls-staging${RG_INDEX}.svc.cluster.local/g" $TFVARS_FILE
-  sed -i '' "s/Environment[[:space:]]*=[[:space:]]*\"Staging\"/Environment = \"Staging${RG_INDEX}\"/g" $TFVARS_FILE
->>>>>>> 019e1984
 fi
 
 if [ "$FORCE_ALL" = true ]; then
@@ -192,16 +234,25 @@
   if terraform state list &> /dev/null && [ $(terraform state list | wc -l) -gt 0 ]; then
     echo "🗑️ Destroying existing infrastructure..."
     terraform destroy -auto-approve -var-file="$TFVARS_FILE"
+    terraform destroy -auto-approve -var-file="$TFVARS_FILE"
   fi
   
   echo "🏗️ Creating new infrastructure..."
+  terraform apply -auto-approve -var-file="$TFVARS_FILE"
   terraform apply -auto-approve -var-file="$TFVARS_FILE"
     
 elif ! terraform state list &> /dev/null || [ $(terraform state list | wc -l) -eq 0 ] || ! terraform output acr_login_server &> /dev/null; then
+elif ! terraform state list &> /dev/null || [ $(terraform state list | wc -l) -eq 0 ] || ! terraform output acr_login_server &> /dev/null; then
   echo "🏗️ No infrastructure found, creating new infrastructure..."
+  terraform apply -auto-approve -var-file="$TFVARS_FILE"
   terraform apply -auto-approve -var-file="$TFVARS_FILE"
 else
   echo "✅ Infrastructure exists, skipping Terraform deployment..."
+fi
+
+# Clean up temporary tfvars file
+if [ ! -z "$RG_INDEX" ] && [ -f "$TFVARS_FILE" ]; then
+  rm "$TFVARS_FILE"
 fi
 
 # Clean up temporary tfvars file
@@ -214,7 +265,18 @@
 ACR_NAME=$(echo $ACR_LOGIN_SERVER | cut -d'.' -f1)
 POSTGRES_FQDN=$(terraform output -raw postgres_fqdn)
 POSTGRES_SERVER_NAME=$(echo $POSTGRES_FQDN | cut -d'.' -f1)
+POSTGRES_SERVER_NAME=$(echo $POSTGRES_FQDN | cut -d'.' -f1)
 STORAGE_ACCOUNT=$(terraform output -raw storage_account_name)
+STORAGE_KEY=$(terraform output -raw storage_account_primary_access_key)
+
+echo "🔓 Configuring PostgreSQL firewall to allow Azure services..."
+az postgres flexible-server firewall-rule create \
+  --resource-group $RESOURCE_GROUP \
+  --name $POSTGRES_SERVER_NAME \
+  --rule-name "AllowAzureServices" \
+  --start-ip-address 0.0.0.0 \
+  --end-ip-address 0.0.0.0 || echo "Firewall rule already exists"
+
 STORAGE_KEY=$(terraform output -raw storage_account_primary_access_key)
 
 echo "🔓 Configuring PostgreSQL firewall to allow Azure services..."
@@ -392,6 +454,18 @@
     git pull
   fi
   
+  # Check if branch exists, otherwise use default branch
+  if git show-ref --verify --quiet refs/heads/$BRANCH; then
+    git checkout $BRANCH
+    git pull origin $BRANCH
+  elif git show-ref --verify --quiet refs/remotes/origin/$BRANCH; then
+    git checkout -b $BRANCH origin/$BRANCH
+  else
+    echo "⚠️ Branch $BRANCH not found, using default branch..."
+    git checkout $(git symbolic-ref refs/remotes/origin/HEAD | sed 's@^refs/remotes/origin/@@') 2>/dev/null || git checkout main 2>/dev/null || git checkout master
+    git pull
+  fi
+  
   docker build -f ../hotcalls/frontend-deploy/Dockerfile -t ${ACR_LOGIN_SERVER}/hotcalls-frontend:${ENVIRONMENT} .
   docker push ${ACR_LOGIN_SERVER}/hotcalls-frontend:${ENVIRONMENT}
   cd ../hotcalls
@@ -456,18 +530,7 @@
 kubectl get namespace ingress-nginx &> /dev/null || \
   kubectl apply -f https://raw.githubusercontent.com/kubernetes/ingress-nginx/controller-v1.10.1/deploy/static/provider/cloud/deploy.yaml
 
-<<<<<<< HEAD
 # Create Ingress with retry logic
-=======
-# Wait for NGINX Ingress Controller to be ready
-echo "⏳ Waiting for NGINX Ingress Controller to be ready..."
-kubectl wait --namespace ingress-nginx \
-  --for=condition=ready pod \
-  --selector=app.kubernetes.io/component=controller \
-  --timeout=300s
-
-# Create Ingress  
->>>>>>> 019e1984
 echo "🌐 Creating Ingress..."
 for i in {1..5}; do
   echo "Ingress creation attempt $i/5..."
@@ -600,65 +663,6 @@
   done
 fi
 
-# Wait for pods to be ready
-echo "⏳ Waiting for all pods to be ready..."
-kubectl wait --namespace hotcalls-${ENVIRONMENT} --for=condition=ready pod --all --timeout=300s
-
-# Run database migrations
-echo "🗃️ Running database migrations..."
-echo "Waiting for backend to be fully ready..."
-sleep 10
-
-# Retry migrations up to 3 times
-for i in {1..3}; do
-  echo "Migration attempt $i/3..."
-  if kubectl exec -n hotcalls-${ENVIRONMENT} deployment/hotcalls-backend -- python manage.py migrate; then
-    echo "✅ Migrations completed successfully!"
-    break
-  else
-    echo "⚠️ Migration attempt $i failed, retrying in 10 seconds..."
-    sleep 10
-  fi
-  if [ $i -eq 3 ]; then
-    echo "❌ All migration attempts failed!"
-    exit 1
-  fi
-done
-
-# Validate deployment
-echo "🔍 Validating deployment..."
-
-# Test frontend and API endpoints
-if [ ! -z "$EXTERNAL_IP" ]; then
-  echo "Testing frontend..."
-  for i in {1..10}; do
-    if curl -s -f "http://$EXTERNAL_IP/" > /dev/null; then
-      echo "✅ Frontend health check passed!"
-      break
-    else
-      echo "⏳ Frontend not ready, attempt $i/10..."
-      sleep 5
-    fi
-    if [ $i -eq 10 ]; then
-      echo "⚠️ Frontend health check timed out"
-    fi
-  done
-  
-  echo "Testing API health..."
-  for i in {1..10}; do
-    if curl -s -f "http://$EXTERNAL_IP/health/" > /dev/null; then
-      echo "✅ API health check passed!"
-      break
-    else
-      echo "⏳ API not ready, attempt $i/10..."
-      sleep 5
-    fi
-    if [ $i -eq 10 ]; then
-      echo "⚠️ API health check timed out, but deployment may still work"
-    fi
-  done
-fi
-
 # Final status
 echo "✅ Deployment complete!"
 echo ""
@@ -684,4 +688,9 @@
 echo ""
 echo "🗑️  Destroy examples:"
 echo "   ./redeploy-staging.sh --destroy hotcalls-staging-index-1-ne-rg    # Destroy specific RG"
+echo "   ./redeploy-staging.sh --destroy hotcalls-staging-ne-rg           # Destroy default staging" 
+echo "   ./redeploy-staging.sh staging --rg-index 1 --force-all  # Full recreate with index"
+echo ""
+echo "🗑️  Destroy examples:"
+echo "   ./redeploy-staging.sh --destroy hotcalls-staging-index-1-ne-rg    # Destroy specific RG"
 echo "   ./redeploy-staging.sh --destroy hotcalls-staging-ne-rg           # Destroy default staging" 