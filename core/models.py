from django.db import models
from django.contrib.auth.models import AbstractBaseUser, BaseUserManager, PermissionsMixin
import uuid
from django.utils import timezone
import secrets


# Enum Choices
USER_STATUS_CHOICES = [
    ('active', 'Active'),
    ('suspended', 'Suspended'),
    ('forever_disabled', 'Forever Disabled'),
]

BLACKLIST_STATUS_CHOICES = [
    ('temporary', 'Temporary'),
    ('forever', 'Forever'),
    ('suspended', 'Suspended'),
]

CALL_DIRECTION_CHOICES = [
    ('inbound', 'Inbound'),
    ('outbound', 'Outbound'),
]

CALL_STATUS_CHOICES = [
    ('appointment_scheduled', 'Appointment Scheduled'),
    ('not_reached', 'Not Reached'),
    ('no_interest', 'No Interest'),
    ('reached', 'Reached'),
]

AGENT_STATUS_CHOICES = [
    ('active', 'Active'),
    ('paused', 'Paused'),
]

SOCIAL_PROVIDER_CHOICES = [
    ('google', 'Google'),
    ('apple', 'Apple'),
    ('facebook', 'Facebook'),
]




class CustomUserManager(BaseUserManager):
    """Custom manager for User model with email-based authentication"""
    
    def create_user(self, email, password=None, **extra_fields):
        """Create and return a regular user with an email and password"""
        if not email:
            raise ValueError('The Email field must be set')
        
        email = self.normalize_email(email)
        extra_fields.setdefault('is_active', True)
        extra_fields.setdefault('status', 'active')
        
        user = self.model(email=email, **extra_fields)
        user.set_password(password)
        user.save(using=self._db)
        return user
    
    def create_superuser(self, email, password=None, **extra_fields):
        """Create and return a superuser with an email and password"""
        extra_fields.setdefault('is_staff', True)
        extra_fields.setdefault('is_superuser', True)
        extra_fields.setdefault('is_active', True)
        extra_fields.setdefault('status', 'active')
        extra_fields.setdefault('is_email_verified', True)  # Superusers are automatically verified
        
        if extra_fields.get('is_staff') is not True:
            raise ValueError('Superuser must have is_staff=True.')
        if extra_fields.get('is_superuser') is not True:
            raise ValueError('Superuser must have is_superuser=True.')
        
        return self.create_user(email, password, **extra_fields)


class User(AbstractBaseUser, PermissionsMixin):
    """Custom User model with email-based authentication and verification"""
    id = models.UUIDField(primary_key=True, default=uuid.uuid4, editable=False)
    
    # Core authentication fields
    email = models.EmailField(
        unique=True,
        help_text="Email address used for login"
    )
    
    # Email verification fields
    is_email_verified = models.BooleanField(
        default=False,
        help_text="Whether the user's email has been verified"
    )
    email_verification_token = models.CharField(
        max_length=100,
        blank=True,
        null=True,
        help_text="Token for email verification"
    )
    email_verification_sent_at = models.DateTimeField(
        blank=True,
        null=True,
        help_text="When the verification email was last sent"
    )
    
    # Password reset fields
    password_reset_token = models.CharField(
        max_length=100,
        blank=True,
        null=True,
        help_text="Token for password reset"
    )
    password_reset_sent_at = models.DateTimeField(
        blank=True,
        null=True,
        help_text="When the password reset email was last sent"
    )
    
    # User profile fields
    first_name = models.CharField(
        max_length=150,
        help_text="User's first name"
    )
    last_name = models.CharField(
        max_length=150,
        help_text="User's last name"
    )
    phone = models.CharField(
        max_length=50,
        help_text="Phone number in international format"
    )
    
    # System fields
    is_active = models.BooleanField(
        default=True,
        help_text="Whether this user account is active"
    )
    is_staff = models.BooleanField(
        default=False,
        help_text="Whether this user can access the admin site"
    )
    
    # Custom fields
    stripe_customer_id = models.CharField(
        max_length=255, 
        null=True, 
        blank=True,
        help_text="Stripe customer ID for billing"
    )
    status = models.CharField(
        max_length=20, 
        choices=USER_STATUS_CHOICES, 
        default='active',
        help_text="User account status"
    )
    social_id = models.CharField(
        max_length=255,
        null=True,
        blank=True,
        help_text="Social media account ID"
    )
    social_provider = models.CharField(
        max_length=20,
        choices=SOCIAL_PROVIDER_CHOICES,
        null=True,
        blank=True,
        help_text="Social media provider"
    )
    
    # Timestamps
    date_joined = models.DateTimeField(
        default=timezone.now,
        help_text="When the user account was created"
    )
    last_login = models.DateTimeField(
        blank=True,
        null=True,
        help_text="When the user last logged in"
    )
    
    # Use email as the username field
    USERNAME_FIELD = 'email'
    REQUIRED_FIELDS = ['first_name', 'last_name']
    
    objects = CustomUserManager()
    
    class Meta:
        verbose_name = 'User'
        verbose_name_plural = 'Users'
        ordering = ['-date_joined']
    
    def __str__(self):
        return f"{self.email} ({self.get_full_name()})"
    
    def get_full_name(self):
        """Return the user's full name"""
        return f"{self.first_name} {self.last_name}".strip()
    
    def get_short_name(self):
        """Return the user's first name"""
        return self.first_name
    
    def generate_email_verification_token(self):
        """Generate a new email verification token"""
        self.email_verification_token = secrets.token_urlsafe(32)
        self.email_verification_sent_at = timezone.now()
        self.save(update_fields=['email_verification_token', 'email_verification_sent_at'])
        return self.email_verification_token
    
    def verify_email(self, token):
        """Verify email with the provided token"""
        if self.email_verification_token == token and self.email_verification_token:
            self.is_email_verified = True
            self.email_verification_token = None
            self.email_verification_sent_at = None
            self.save(update_fields=['is_email_verified', 'email_verification_token', 'email_verification_sent_at'])
            return True
        return False
    
    def generate_password_reset_token(self):
        """Generate a new password reset token"""
        self.password_reset_token = secrets.token_urlsafe(32)
        self.password_reset_sent_at = timezone.now()
        self.save(update_fields=['password_reset_token', 'password_reset_sent_at'])
        return self.password_reset_token
    
    def verify_password_reset_token(self, token):
        """Verify password reset token and check if it's still valid (24 hours)"""
        if not self.password_reset_token or self.password_reset_token != token:
            return False
        
        # Check if token is expired (24 hours)
        if self.password_reset_sent_at:
            expiry_time = self.password_reset_sent_at + timezone.timedelta(hours=24)
            if timezone.now() > expiry_time:
                return False
        
        return True
    
    def reset_password_with_token(self, token, new_password):
        """Reset password using the provided token"""
        if self.verify_password_reset_token(token):
            self.set_password(new_password)
            self.password_reset_token = None
            self.password_reset_sent_at = None
            self.save(update_fields=['password', 'password_reset_token', 'password_reset_sent_at'])
            return True
        return False
    
    def can_login(self):
        """Check if user can login (active and email verified)"""
        return self.is_active and self.status == 'active' and self.is_email_verified


class Voice(models.Model):
    """Voice configurations for agents"""
    id = models.UUIDField(primary_key=True, default=uuid.uuid4, editable=False)
    voice_external_id = models.CharField(
        max_length=255, 
        help_text="External voice ID from provider (e.g., ElevenLabs voice ID)"
    )
    provider = models.CharField(
        max_length=50, 
        help_text="Voice provider (e.g., 'elevenlabs', 'openai', 'google')"
    )
<<<<<<< HEAD
=======
    name = models.CharField(
        max_length=100, 
        help_text="Voice display name"
    )
    gender = models.CharField(
        max_length=20,
        choices=[
            ('male', 'Male'),
            ('female', 'Female'),
            ('neutral', 'Neutral'),
        ],
        help_text="Voice gender"
    )
    tone = models.CharField(
        max_length=50, 
        help_text="Voice tone/style"
    )
    recommend = models.BooleanField(
        default=False, 
        help_text="Recommended voice"
    )
    voice_sample = models.FileField(
        upload_to='voice_samples/',
        blank=True,
        null=True,
        help_text="Voice sample file (.wav or .mp3 format)"
    )
    voice_picture = models.ImageField(
        upload_to='voice_pictures/',
        blank=True,
        null=True,
        help_text="Voice picture file (.png or .jpg format)"
    )
>>>>>>> 2bbd6601
    created_at = models.DateTimeField(auto_now_add=True)
    updated_at = models.DateTimeField(auto_now=True)
    
    def __str__(self):
<<<<<<< HEAD
        return f"{self.provider}: {self.voice_external_id}"



=======
        return f"{self.name} ({self.provider})"
>>>>>>> 2bbd6601


class Plan(models.Model):
    """Subscription plans"""
    id = models.UUIDField(primary_key=True, default=uuid.uuid4, editable=False)
    plan_name = models.CharField(max_length=100, unique=True)
    features = models.ManyToManyField('Feature', through='PlanFeature', related_name='mapping_plan_features')
    created_at = models.DateTimeField(auto_now_add=True)
    updated_at = models.DateTimeField(auto_now=True)
    
    def __str__(self):
        return self.plan_name


class Feature(models.Model):
    """High-level features that can be assigned to plans"""
    id = models.UUIDField(primary_key=True, default=uuid.uuid4, editable=False)
    feature_name = models.CharField(max_length=100, unique=True)
    description = models.TextField(blank=True, help_text="Feature description")
    created_at = models.DateTimeField(auto_now_add=True)
    updated_at = models.DateTimeField(auto_now=True)
    
    def __str__(self):
        return self.feature_name


class PlanFeature(models.Model):
    """Mapping table between Plan and Feature with limit"""
    id = models.UUIDField(primary_key=True, default=uuid.uuid4, editable=False)
    plan = models.ForeignKey(Plan, on_delete=models.CASCADE)
    feature = models.ForeignKey(Feature, on_delete=models.CASCADE)
    limit = models.IntegerField(help_text="Feature limit for this plan")
    created_at = models.DateTimeField(auto_now_add=True)
    updated_at = models.DateTimeField(auto_now=True)
    
    class Meta:
        unique_together = ['plan', 'feature']
    
    def __str__(self):
        return f"{self.plan.plan_name} - {self.feature.feature_name} (limit: {self.limit})"


class Workspace(models.Model):
    """Workspaces that users can belong to"""
    id = models.UUIDField(primary_key=True, default=uuid.uuid4, editable=False)
    workspace_name = models.CharField(max_length=255)
    users = models.ManyToManyField(User, related_name='mapping_user_workspaces')
    created_at = models.DateTimeField(auto_now_add=True)
    updated_at = models.DateTimeField(auto_now=True)
    
    def __str__(self):
        return self.workspace_name


class Agent(models.Model):
    """AI agents for each workspace"""
    agent_id = models.UUIDField(primary_key=True, default=uuid.uuid4, editable=False)
    workspace = models.ForeignKey(Workspace, on_delete=models.CASCADE, related_name='mapping_workspace_agents')
    
    # NEW: Agent identification and status
    name = models.CharField(
        max_length=255,
        help_text="Agent name for display"
    )
    status = models.CharField(
        max_length=10,
        choices=AGENT_STATUS_CHOICES,
        default='active',
        help_text="Agent status"
    )
    
    # UPDATED: Multiple greeting types
    greeting_inbound = models.TextField(help_text="Greeting for inbound calls")
    greeting_outbound = models.TextField(help_text="Greeting for outbound calls")
    
    # UPDATED: Voice as relationship to Voice model
    voice = models.ForeignKey(
        Voice,
        on_delete=models.SET_NULL,
        null=True,
        blank=True,
        related_name='mapping_voice_agents',
        help_text="Voice configuration for this agent"
    )
    
    language = models.CharField(max_length=50, help_text="Agent language")
    retry_interval = models.IntegerField(
        help_text="Retry interval in minutes",
        default=30
    )
    max_retries = models.IntegerField(
        help_text="Maximum number of retry attempts for calls",
        default=3
    )
    workdays = models.JSONField(
        default=list,
        help_text="List of working days, e.g., ['monday', 'tuesday', 'wednesday']"
    )
    call_from = models.TimeField(help_text="Start time for calls")
    call_to = models.TimeField(help_text="End time for calls")
    character = models.TextField(help_text="Agent character/personality description")
    prompt = models.TextField(
        help_text="Agent prompt/instructions for AI behavior",
        blank=True
    )
    config_id = models.CharField(
        max_length=255,
        null=True,
        blank=True,
        help_text="Configuration ID for agent settings"
    )
    phone_numbers = models.ManyToManyField('PhoneNumber', related_name='mapping_agent_phonenumbers', blank=True)
    calendar_configuration = models.ForeignKey(
        'CalendarConfiguration',
        on_delete=models.SET_NULL,
        null=True,
        blank=True,
        related_name='mapping_config_agents',
        help_text="Calendar configuration for this agent"
    )
    created_at = models.DateTimeField(auto_now_add=True)
    updated_at = models.DateTimeField(auto_now=True)
    
    def __str__(self):
        return f"{self.name} ({self.workspace.workspace_name})"


class PhoneNumber(models.Model):
    """Phone numbers that can be shared across multiple agents"""
    id = models.UUIDField(primary_key=True, default=uuid.uuid4, editable=False)
    phonenumber = models.CharField(
        max_length=17,
        unique=True,
        help_text="Phone number"
    )
    created_at = models.DateTimeField(auto_now_add=True)
    is_active = models.BooleanField(default=True)
    
    def __str__(self):
        return self.phonenumber


class Lead(models.Model):
    """Leads that agents will call"""
    id = models.UUIDField(primary_key=True, default=uuid.uuid4, editable=False)
    name = models.CharField(max_length=255)
    surname = models.CharField(max_length=255, blank=True, null=True, help_text="Lead surname")
    email = models.EmailField()
    phone = models.CharField(
        max_length=50,
        help_text="Lead's phone number"
    )
    created_at = models.DateTimeField(auto_now_add=True)
    meta_data = models.JSONField(
        default=dict,
        help_text="Custom JSON data for the lead"
    )
    updated_at = models.DateTimeField(auto_now=True)
    
    def __str__(self):
        return f"{self.name} ({self.phone})"


class Blacklist(models.Model):
    """Blacklisted users"""
    id = models.UUIDField(primary_key=True, default=uuid.uuid4, editable=False)
    user = models.OneToOneField(User, on_delete=models.CASCADE, related_name='mapping_user_blacklist')
    reason = models.TextField(help_text="Reason for blacklisting")
    status = models.CharField(
        max_length=20, 
        choices=BLACKLIST_STATUS_CHOICES,
        help_text="Blacklist status"
    )
    created_at = models.DateTimeField(auto_now_add=True)
    updated_at = models.DateTimeField(auto_now=True)
    
    def __str__(self):
        return f"Blacklist: {self.user.email} ({self.status})"


class CallLog(models.Model):
    """Call logs for tracking all calls"""
    id = models.UUIDField(primary_key=True, default=uuid.uuid4, editable=False)
    lead = models.ForeignKey(Lead, on_delete=models.CASCADE, related_name='mapping_lead_calllogs')
    agent = models.ForeignKey(
        Agent, 
        on_delete=models.CASCADE, 
        related_name='mapping_agent_calllogs',
        help_text="Agent who made/received the call"
    )
    timestamp = models.DateTimeField(auto_now_add=True)
    from_number = models.CharField(max_length=20, help_text="Caller's phone number")
    to_number = models.CharField(max_length=20, help_text="Recipient's phone number")
    duration = models.IntegerField(help_text="Call duration in seconds")
    disconnection_reason = models.CharField(
        max_length=255, 
        null=True, 
        blank=True, 
        help_text="Reason for call disconnection"
    )
    direction = models.CharField(
        max_length=10, 
        choices=CALL_DIRECTION_CHOICES, 
        help_text="Call direction"
    )
    status = models.CharField(
        max_length=25,
        choices=CALL_STATUS_CHOICES,
        null=True,
        blank=True,
        help_text="Call outcome status"
    )
    appointment_datetime = models.DateTimeField(
        null=True,
        blank=True,
        help_text="Scheduled appointment datetime when status is 'terminvereinbart'"
    )
    updated_at = models.DateTimeField(auto_now=True)
    
    class Meta:
        ordering = ['-timestamp']
    
    def __str__(self):
        return f"Call: {self.from_number} → {self.to_number} ({self.timestamp})"


class GoogleCalendarConnection(models.Model):
    """Google OAuth connection and API credentials"""
    id = models.UUIDField(primary_key=True, default=uuid.uuid4, editable=False)
    user = models.ForeignKey(
        'User', 
        on_delete=models.CASCADE, 
        related_name='google_calendar_connections'
    )
    workspace = models.ForeignKey(
        'Workspace', 
        on_delete=models.CASCADE, 
        related_name='google_calendar_connections'
    )
    
    # Google OAuth fields
    account_email = models.EmailField(help_text="Google account email")
    refresh_token = models.TextField(help_text="OAuth refresh token")
    access_token = models.TextField(help_text="OAuth access token")
    token_expires_at = models.DateTimeField(help_text="When access token expires")
    scopes = models.JSONField(
        default=list,
        help_text="Granted OAuth scopes"
    )
    
    # Connection status
    active = models.BooleanField(default=True)
    last_sync = models.DateTimeField(null=True, blank=True)
    sync_errors = models.JSONField(default=dict, blank=True)
    
    created_at = models.DateTimeField(auto_now_add=True)
    updated_at = models.DateTimeField(auto_now=True)
    
    class Meta:
        unique_together = ['workspace', 'account_email']
        indexes = [
            models.Index(fields=['workspace', 'active']),
            models.Index(fields=['token_expires_at']),
        ]
    
    def __str__(self):
        return f"{self.workspace.workspace_name} - {self.account_email}"


class Calendar(models.Model):
    """Generic calendar - provider agnostic"""
    id = models.UUIDField(primary_key=True, default=uuid.uuid4, editable=False)
    workspace = models.ForeignKey(
        'Workspace', 
        on_delete=models.CASCADE, 
        related_name='calendars'
    )
    name = models.CharField(max_length=255, help_text="Display name for the calendar")
    provider = models.CharField(
        max_length=20, 
        choices=[
            ('google', 'Google Calendar'),
            ('outlook', 'Microsoft Outlook'),
        ]
    )
    active = models.BooleanField(default=True)
    created_at = models.DateTimeField(auto_now_add=True)
    updated_at = models.DateTimeField(auto_now=True)
    
    class Meta:
        unique_together = ['workspace', 'name', 'provider']
        indexes = [
            models.Index(fields=['workspace', 'provider', 'active']),
        ]
    
    def __str__(self):
        return f"{self.workspace.workspace_name} - {self.name} ({self.provider})"


class GoogleCalendar(models.Model):
    """Google-specific calendar metadata"""
    id = models.UUIDField(primary_key=True, default=uuid.uuid4, editable=False)
    calendar = models.OneToOneField(
        'Calendar', 
        on_delete=models.CASCADE, 
        related_name='google_calendar'
    )
    # Google Calendar API fields
    external_id = models.CharField(
        max_length=255, 
        unique=True,
        help_text="Google Calendar ID"
    )
    # Calendar properties
    primary = models.BooleanField(default=False)
    time_zone = models.CharField(max_length=50)
    
    refresh_token = models.CharField(max_length=255, help_text="Google Calendar API refresh token")
    access_token = models.CharField(max_length=255, help_text="Google Calendar API access token")
    token_expires_at = models.DateTimeField(help_text="When access token expires")
    scopes = models.JSONField(
        default=list,
        help_text="Granted OAuth scopes"
    )
    
    created_at = models.DateTimeField(auto_now_add=True)
    updated_at = models.DateTimeField(auto_now=True)
    
    def __str__(self):
        return f"{self.summary} ({self.external_id})"


class CalendarConfiguration(models.Model):
    """Configuration settings for calendar scheduling"""
    id = models.UUIDField(primary_key=True, default=uuid.uuid4, editable=False)
    calendar = models.ForeignKey(
        'Calendar', 
        on_delete=models.CASCADE, 
        related_name='configurations'
    )
    
    # Scheduling settings
    duration = models.IntegerField(help_text="Duration of appointments in minutes")
    prep_time = models.IntegerField(help_text="Preparation time in minutes before appointments")
    days_buffer = models.IntegerField(
        default=0,
        help_text="Days buffer for scheduling (0 = same day)"
    )
    from_time = models.TimeField(help_text="Start time for scheduling availability")
    to_time = models.TimeField(help_text="End time for scheduling availability")
    workdays = models.JSONField(
        default=list,
        help_text="List of working days, e.g., ['monday', 'tuesday', 'wednesday']"
    )
    
    created_at = models.DateTimeField(auto_now_add=True)
    updated_at = models.DateTimeField(auto_now=True)
    
    def __str__(self):
        return f"Config for {self.calendar.name} - {self.duration}min"<|MERGE_RESOLUTION|>--- conflicted
+++ resolved
@@ -264,8 +264,6 @@
         max_length=50, 
         help_text="Voice provider (e.g., 'elevenlabs', 'openai', 'google')"
     )
-<<<<<<< HEAD
-=======
     name = models.CharField(
         max_length=100, 
         help_text="Voice display name"
@@ -299,19 +297,11 @@
         null=True,
         help_text="Voice picture file (.png or .jpg format)"
     )
->>>>>>> 2bbd6601
-    created_at = models.DateTimeField(auto_now_add=True)
-    updated_at = models.DateTimeField(auto_now=True)
-    
-    def __str__(self):
-<<<<<<< HEAD
-        return f"{self.provider}: {self.voice_external_id}"
-
-
-
-=======
+    created_at = models.DateTimeField(auto_now_add=True)
+    updated_at = models.DateTimeField(auto_now=True)
+    
+    def __str__(self):
         return f"{self.name} ({self.provider})"
->>>>>>> 2bbd6601
 
 
 class Plan(models.Model):
