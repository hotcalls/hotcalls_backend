from django.db import models
from django.contrib.auth.models import AbstractBaseUser, BaseUserManager, PermissionsMixin
import uuid
from django.utils import timezone
import secrets


# Enum Choices
USER_STATUS_CHOICES = [
    ('active', 'Active'),
    ('suspended', 'Suspended'),
    ('forever_disabled', 'Forever Disabled'),
]

BLACKLIST_STATUS_CHOICES = [
    ('temporary', 'Temporary'),
    ('forever', 'Forever'),
    ('suspended', 'Suspended'),
]

CALL_DIRECTION_CHOICES = [
    ('inbound', 'Inbound'),
    ('outbound', 'Outbound'),
]

CALL_STATUS_CHOICES = [
    ('appointment_scheduled', 'Appointment Scheduled'),
    ('not_reached', 'Not Reached'),
    ('no_interest', 'No Interest'),
    ('reached', 'Reached'),
]

AGENT_STATUS_CHOICES = [
    ('active', 'Active'),
    ('paused', 'Paused'),
]

SOCIAL_PROVIDER_CHOICES = [
    ('google', 'Google'),
    ('apple', 'Apple'),
    ('facebook', 'Facebook'),
]




class CustomUserManager(BaseUserManager):
    """Custom manager for User model with email-based authentication"""
    
    def create_user(self, email, password=None, **extra_fields):
        """Create and return a regular user with an email and password"""
        if not email:
            raise ValueError('The Email field must be set')
        
        email = self.normalize_email(email)
        extra_fields.setdefault('is_active', True)
        extra_fields.setdefault('status', 'active')
        
        user = self.model(email=email, **extra_fields)
        user.set_password(password)
        user.save(using=self._db)
        return user
    
    def create_superuser(self, email, password=None, **extra_fields):
        """Create and return a superuser with an email and password"""
        extra_fields.setdefault('is_staff', True)
        extra_fields.setdefault('is_superuser', True)
        extra_fields.setdefault('is_active', True)
        extra_fields.setdefault('status', 'active')
        extra_fields.setdefault('is_email_verified', True)  # Superusers are automatically verified
        
        if extra_fields.get('is_staff') is not True:
            raise ValueError('Superuser must have is_staff=True.')
        if extra_fields.get('is_superuser') is not True:
            raise ValueError('Superuser must have is_superuser=True.')
        
        return self.create_user(email, password, **extra_fields)


class User(AbstractBaseUser, PermissionsMixin):
    """Custom User model with email-based authentication and verification"""
    id = models.UUIDField(primary_key=True, default=uuid.uuid4, editable=False)
    
    # Core authentication fields
    email = models.EmailField(
        unique=True,
        help_text="Email address used for login"
    )
    
    # Email verification fields
    is_email_verified = models.BooleanField(
        default=False,
        help_text="Whether the user's email has been verified"
    )
    email_verification_token = models.CharField(
        max_length=100,
        blank=True,
        null=True,
        help_text="Token for email verification"
    )
    email_verification_sent_at = models.DateTimeField(
        blank=True,
        null=True,
        help_text="When the verification email was last sent"
    )
    
    # User profile fields
    first_name = models.CharField(
        max_length=150,
        help_text="User's first name"
    )
    last_name = models.CharField(
        max_length=150,
        help_text="User's last name"
    )
    phone = models.CharField(
        max_length=50,
        help_text="Phone number in international format"
    )
    
    # System fields
    is_active = models.BooleanField(
        default=True,
        help_text="Whether this user account is active"
    )
    is_staff = models.BooleanField(
        default=False,
        help_text="Whether this user can access the admin site"
    )
    
    # Custom fields
    stripe_customer_id = models.CharField(
        max_length=255, 
        null=True, 
        blank=True,
        help_text="Stripe customer ID for billing"
    )
    status = models.CharField(
        max_length=20, 
        choices=USER_STATUS_CHOICES, 
        default='active',
        help_text="User account status"
    )
    social_id = models.CharField(
        max_length=255,
        null=True,
        blank=True,
        help_text="Social media account ID"
    )
    social_provider = models.CharField(
        max_length=20,
        choices=SOCIAL_PROVIDER_CHOICES,
        null=True,
        blank=True,
        help_text="Social media provider"
    )
    
    # Timestamps
    date_joined = models.DateTimeField(
        default=timezone.now,
        help_text="When the user account was created"
    )
    last_login = models.DateTimeField(
        blank=True,
        null=True,
        help_text="When the user last logged in"
    )
    
    # Use email as the username field
    USERNAME_FIELD = 'email'
    REQUIRED_FIELDS = ['first_name', 'last_name']
    
    objects = CustomUserManager()
    
    class Meta:
        verbose_name = 'User'
        verbose_name_plural = 'Users'
        ordering = ['-date_joined']
    
    def __str__(self):
        return f"{self.email} ({self.get_full_name()})"
    
    def get_full_name(self):
        """Return the user's full name"""
        return f"{self.first_name} {self.last_name}".strip()
    
    def get_short_name(self):
        """Return the user's first name"""
        return self.first_name
    
    def generate_email_verification_token(self):
        """Generate a new email verification token"""
        self.email_verification_token = secrets.token_urlsafe(32)
        self.email_verification_sent_at = timezone.now()
        self.save(update_fields=['email_verification_token', 'email_verification_sent_at'])
        return self.email_verification_token
    
    def verify_email(self, token):
        """Verify email with the provided token"""
        if self.email_verification_token == token and self.email_verification_token:
            self.is_email_verified = True
            self.email_verification_token = None
            self.email_verification_sent_at = None
            self.save(update_fields=['is_email_verified', 'email_verification_token', 'email_verification_sent_at'])
            return True
        return False
    
    def can_login(self):
        """Check if user can login (active and email verified)"""
        return self.is_active and self.status == 'active' and self.is_email_verified


class Voice(models.Model):
    """Voice configurations for agents"""
    id = models.UUIDField(primary_key=True, default=uuid.uuid4, editable=False)
    voice_external_id = models.CharField(
        max_length=255, 
        help_text="External voice ID from provider (e.g., ElevenLabs voice ID)"
    )
    provider = models.CharField(
        max_length=50, 
        help_text="Voice provider (e.g., 'elevenlabs', 'openai', 'google')"
    )
    created_at = models.DateTimeField(auto_now_add=True)
    updated_at = models.DateTimeField(auto_now=True)
    
    def __str__(self):
        return f"{self.provider}: {self.voice_external_id}"





class Plan(models.Model):
    """Subscription plans"""
    id = models.UUIDField(primary_key=True, default=uuid.uuid4, editable=False)
    plan_name = models.CharField(max_length=100, unique=True)
    features = models.ManyToManyField('Feature', through='PlanFeature', related_name='mapping_plan_features')
    created_at = models.DateTimeField(auto_now_add=True)
    updated_at = models.DateTimeField(auto_now=True)
    
    def __str__(self):
        return self.plan_name


class Feature(models.Model):
    """High-level features that can be assigned to plans"""
    id = models.UUIDField(primary_key=True, default=uuid.uuid4, editable=False)
    feature_name = models.CharField(max_length=100, unique=True)
    description = models.TextField(blank=True, help_text="Feature description")
    created_at = models.DateTimeField(auto_now_add=True)
    updated_at = models.DateTimeField(auto_now=True)
    
    def __str__(self):
        return self.feature_name


class PlanFeature(models.Model):
    """Mapping table between Plan and Feature with limit"""
    id = models.UUIDField(primary_key=True, default=uuid.uuid4, editable=False)
    plan = models.ForeignKey(Plan, on_delete=models.CASCADE)
    feature = models.ForeignKey(Feature, on_delete=models.CASCADE)
    limit = models.IntegerField(help_text="Feature limit for this plan")
    created_at = models.DateTimeField(auto_now_add=True)
    updated_at = models.DateTimeField(auto_now=True)
    
    class Meta:
        unique_together = ['plan', 'feature']
    
    def __str__(self):
        return f"{self.plan.plan_name} - {self.feature.feature_name} (limit: {self.limit})"


class Workspace(models.Model):
    """Workspaces that users can belong to"""
    id = models.UUIDField(primary_key=True, default=uuid.uuid4, editable=False)
    workspace_name = models.CharField(max_length=255)
    users = models.ManyToManyField(User, related_name='mapping_user_workspaces')
    created_at = models.DateTimeField(auto_now_add=True)
    updated_at = models.DateTimeField(auto_now=True)
    
    def __str__(self):
        return self.workspace_name


class Agent(models.Model):
    """AI agents for each workspace"""
    agent_id = models.UUIDField(primary_key=True, default=uuid.uuid4, editable=False)
    workspace = models.ForeignKey(Workspace, on_delete=models.CASCADE, related_name='mapping_workspace_agents')
    
    # NEW: Agent identification and status
    name = models.CharField(
        max_length=255,
        help_text="Agent name for display"
    )
    status = models.CharField(
        max_length=10,
        choices=AGENT_STATUS_CHOICES,
        default='active',
        help_text="Agent status"
    )
    
    # UPDATED: Multiple greeting types
    greeting_inbound = models.TextField(help_text="Greeting for inbound calls")
    greeting_outbound = models.TextField(help_text="Greeting for outbound calls")
    
    # UPDATED: Voice as relationship to Voice model
    voice = models.ForeignKey(
        Voice,
        on_delete=models.SET_NULL,
        null=True,
        blank=True,
        related_name='mapping_voice_agents',
        help_text="Voice configuration for this agent"
    )
    
    language = models.CharField(max_length=50, help_text="Agent language")
    retry_interval = models.IntegerField(
        help_text="Retry interval in minutes",
        default=30
    )
    workdays = models.JSONField(
        default=list,
        help_text="List of working days, e.g., ['monday', 'tuesday', 'wednesday']"
    )
    call_from = models.TimeField(help_text="Start time for calls")
    call_to = models.TimeField(help_text="End time for calls")
    character = models.TextField(help_text="Agent character/personality description")
    config_id = models.CharField(
        max_length=255,
        null=True,
        blank=True,
        help_text="Configuration ID for agent settings"
    )
    phone_numbers = models.ManyToManyField('PhoneNumber', related_name='mapping_agent_phonenumbers', blank=True)
    calendar_configuration = models.ForeignKey(
        'CalendarConfiguration',
        on_delete=models.SET_NULL,
        null=True,
        blank=True,
        related_name='mapping_config_agents',
        help_text="Calendar configuration for this agent"
    )
    created_at = models.DateTimeField(auto_now_add=True)
    updated_at = models.DateTimeField(auto_now=True)
    
    def __str__(self):
        return f"{self.name} ({self.workspace.workspace_name})"


class PhoneNumber(models.Model):
    """Phone numbers that can be shared across multiple agents"""
    id = models.UUIDField(primary_key=True, default=uuid.uuid4, editable=False)
    phonenumber = models.CharField(
        max_length=17,
        unique=True,
        help_text="Phone number"
    )
    created_at = models.DateTimeField(auto_now_add=True)
    is_active = models.BooleanField(default=True)
    
    def __str__(self):
        return self.phonenumber


class Lead(models.Model):
    """Leads that agents will call"""
    id = models.UUIDField(primary_key=True, default=uuid.uuid4, editable=False)
    name = models.CharField(max_length=255)
    surname = models.CharField(max_length=255, blank=True, null=True, help_text="Lead surname")
    email = models.EmailField()
    phone = models.CharField(
        max_length=50,
        help_text="Lead's phone number"
    )
    created_at = models.DateTimeField(auto_now_add=True)
    meta_data = models.JSONField(
        default=dict,
        help_text="Custom JSON data for the lead"
    )
    updated_at = models.DateTimeField(auto_now=True)
    
    def __str__(self):
        return f"{self.name} ({self.phone})"


class Blacklist(models.Model):
    """Blacklisted users"""
    id = models.UUIDField(primary_key=True, default=uuid.uuid4, editable=False)
    user = models.OneToOneField(User, on_delete=models.CASCADE, related_name='mapping_user_blacklist')
    reason = models.TextField(help_text="Reason for blacklisting")
    status = models.CharField(
        max_length=20, 
        choices=BLACKLIST_STATUS_CHOICES,
        help_text="Blacklist status"
    )
    created_at = models.DateTimeField(auto_now_add=True)
    updated_at = models.DateTimeField(auto_now=True)
    
    def __str__(self):
        return f"Blacklist: {self.user.email} ({self.status})"


class CallLog(models.Model):
    """Call logs for tracking all calls"""
    id = models.UUIDField(primary_key=True, default=uuid.uuid4, editable=False)
    lead = models.ForeignKey(Lead, on_delete=models.CASCADE, related_name='mapping_lead_calllogs')
    agent = models.ForeignKey(
        Agent, 
        on_delete=models.CASCADE, 
        related_name='mapping_agent_calllogs',
        help_text="Agent who made/received the call"
    )
    timestamp = models.DateTimeField(auto_now_add=True)
    from_number = models.CharField(max_length=20, help_text="Caller's phone number")
    to_number = models.CharField(max_length=20, help_text="Recipient's phone number")
    duration = models.IntegerField(help_text="Call duration in seconds")
    disconnection_reason = models.CharField(
        max_length=255, 
        null=True, 
        blank=True, 
        help_text="Reason for call disconnection"
    )
    direction = models.CharField(
        max_length=10, 
        choices=CALL_DIRECTION_CHOICES, 
        help_text="Call direction"
    )
    status = models.CharField(
        max_length=25,
        choices=CALL_STATUS_CHOICES,
        null=True,
        blank=True,
        help_text="Call outcome status"
    )
    appointment_datetime = models.DateTimeField(
        null=True,
        blank=True,
        help_text="Scheduled appointment datetime when status is 'terminvereinbart'"
    )
    updated_at = models.DateTimeField(auto_now=True)
    
    class Meta:
        ordering = ['-timestamp']
    
    def __str__(self):
        return f"Call: {self.from_number} → {self.to_number} ({self.timestamp})"


class GoogleCalendarConnection(models.Model):
    """Google OAuth connection and API credentials"""
    id = models.UUIDField(primary_key=True, default=uuid.uuid4, editable=False)
    user = models.ForeignKey(
        'User', 
        on_delete=models.CASCADE, 
        related_name='google_calendar_connections'
    )
    workspace = models.ForeignKey(
        'Workspace', 
        on_delete=models.CASCADE, 
        related_name='google_calendar_connections'
    )
    
    # Google OAuth fields
    account_email = models.EmailField(help_text="Google account email")
    refresh_token = models.TextField(help_text="OAuth refresh token")
    access_token = models.TextField(help_text="OAuth access token")
    token_expires_at = models.DateTimeField(help_text="When access token expires")
    scopes = models.JSONField(
        default=list,
        help_text="Granted OAuth scopes"
    )
    
    # Connection status
    active = models.BooleanField(default=True)
    last_sync = models.DateTimeField(null=True, blank=True)
    sync_errors = models.JSONField(default=dict, blank=True)
    
    created_at = models.DateTimeField(auto_now_add=True)
    updated_at = models.DateTimeField(auto_now=True)
    
    class Meta:
        unique_together = ['workspace', 'account_email']
        indexes = [
            models.Index(fields=['workspace', 'active']),
            models.Index(fields=['token_expires_at']),
        ]
    
    def __str__(self):
        return f"{self.workspace.workspace_name} - {self.account_email}"


class Calendar(models.Model):
    """Generic calendar - provider agnostic"""
    id = models.UUIDField(primary_key=True, default=uuid.uuid4, editable=False)
    workspace = models.ForeignKey(
        'Workspace', 
        on_delete=models.CASCADE, 
        related_name='calendars'
    )
<<<<<<< HEAD
    calendar_type = models.CharField(
        max_length=20,
        choices=CALENDAR_TYPE_CHOICES,
        help_text="Calendar provider type",
        default="google"
    )
    account_id = models.CharField(
        max_length=255,
        help_text="Account ID for the calendar service",
        default="default@calendar.com"
    )
    auth_token = models.TextField(
        help_text="Authentication token for calendar access",
        default="default_token"
=======
    name = models.CharField(max_length=255, help_text="Display name for the calendar")
    provider = models.CharField(
        max_length=20, 
        choices=[
            ('google', 'Google Calendar'),
            ('outlook', 'Microsoft Outlook'),
        ]
    )
    active = models.BooleanField(default=True)
    created_at = models.DateTimeField(auto_now_add=True)
    updated_at = models.DateTimeField(auto_now=True)
    
    class Meta:
        unique_together = ['workspace', 'name', 'provider']
        indexes = [
            models.Index(fields=['workspace', 'provider', 'active']),
        ]
    
    def __str__(self):
        return f"{self.workspace.workspace_name} - {self.name} ({self.provider})"


class GoogleCalendar(models.Model):
    """Google-specific calendar metadata"""
    id = models.UUIDField(primary_key=True, default=uuid.uuid4, editable=False)
    calendar = models.OneToOneField(
        'Calendar', 
        on_delete=models.CASCADE, 
        related_name='google_calendar'
    )
    connection = models.ForeignKey(
        'GoogleCalendarConnection', 
        on_delete=models.CASCADE, 
        related_name='calendars'
    )
    
    # Google Calendar API fields
    external_id = models.CharField(
        max_length=255, 
        unique=True,
        help_text="Google Calendar ID"
    )
    summary = models.CharField(
        max_length=500,
        help_text="Calendar title from Google"
>>>>>>> e0549acd
    )
    description = models.TextField(blank=True, null=True)
    
    # Visual properties
    color_id = models.CharField(max_length=20, blank=True, null=True)
    background_color = models.CharField(max_length=7, blank=True, null=True)
    foreground_color = models.CharField(max_length=7, blank=True, null=True)
    
    # Calendar properties
    primary = models.BooleanField(default=False)
    access_role = models.CharField(
        max_length=20,
        choices=[
            ('reader', 'Reader'),
            ('writer', 'Writer'), 
            ('owner', 'Owner'),
        ]
    )
    time_zone = models.CharField(max_length=50)
    selected = models.BooleanField(default=True)
    
    # Google API metadata
    etag = models.CharField(max_length=255, blank=True, null=True)
    kind = models.CharField(max_length=50, default='calendar#calendarListEntry')
    
    created_at = models.DateTimeField(auto_now_add=True)
    updated_at = models.DateTimeField(auto_now=True)
    
    class Meta:
        unique_together = ['connection', 'external_id']
        indexes = [
            models.Index(fields=['connection', 'primary']),
            models.Index(fields=['external_id']),
        ]
    
    def __str__(self):
        return f"{self.summary} ({self.external_id})"


class CalendarConfiguration(models.Model):
    """Configuration settings for calendar scheduling"""
    id = models.UUIDField(primary_key=True, default=uuid.uuid4, editable=False)
    calendar = models.ForeignKey(
        'Calendar', 
        on_delete=models.CASCADE, 
<<<<<<< HEAD
        related_name='mapping_calendar_configurations'
    )
    sub_calendar_id = models.CharField(
        max_length=255,
        help_text="Google subcalendar or actual calendar ID",
        default="primary"
    )
    duration = models.IntegerField(
        help_text="Duration of appointments in minutes",
        default=30
    )
    prep_time = models.IntegerField(
        help_text="Preparation time in minutes before appointments",
        default=5
=======
        related_name='configurations'
>>>>>>> e0549acd
    )
    
    # Scheduling settings
    duration = models.IntegerField(help_text="Duration of appointments in minutes")
    prep_time = models.IntegerField(help_text="Preparation time in minutes before appointments")
    days_buffer = models.IntegerField(
        default=0,
        help_text="Days buffer for scheduling (0 = same day)"
    )
<<<<<<< HEAD
    from_time = models.TimeField(
        help_text="Start time for scheduling availability",
        default="09:00:00"
    )
    to_time = models.TimeField(
        help_text="End time for scheduling availability", 
        default="17:00:00"
    )
=======
    from_time = models.TimeField(help_text="Start time for scheduling availability")
    to_time = models.TimeField(help_text="End time for scheduling availability")
>>>>>>> e0549acd
    workdays = models.JSONField(
        default=list,
        help_text="List of working days, e.g., ['monday', 'tuesday', 'wednesday']"
    )
    
    created_at = models.DateTimeField(auto_now_add=True)
    updated_at = models.DateTimeField(auto_now=True)
    
    def __str__(self):
        return f"Config for {self.calendar.name} - {self.duration}min"<|MERGE_RESOLUTION|>--- conflicted
+++ resolved
@@ -498,22 +498,6 @@
         on_delete=models.CASCADE, 
         related_name='calendars'
     )
-<<<<<<< HEAD
-    calendar_type = models.CharField(
-        max_length=20,
-        choices=CALENDAR_TYPE_CHOICES,
-        help_text="Calendar provider type",
-        default="google"
-    )
-    account_id = models.CharField(
-        max_length=255,
-        help_text="Account ID for the calendar service",
-        default="default@calendar.com"
-    )
-    auth_token = models.TextField(
-        help_text="Authentication token for calendar access",
-        default="default_token"
-=======
     name = models.CharField(max_length=255, help_text="Display name for the calendar")
     provider = models.CharField(
         max_length=20, 
@@ -559,7 +543,6 @@
     summary = models.CharField(
         max_length=500,
         help_text="Calendar title from Google"
->>>>>>> e0549acd
     )
     description = models.TextField(blank=True, null=True)
     
@@ -605,24 +588,7 @@
     calendar = models.ForeignKey(
         'Calendar', 
         on_delete=models.CASCADE, 
-<<<<<<< HEAD
-        related_name='mapping_calendar_configurations'
-    )
-    sub_calendar_id = models.CharField(
-        max_length=255,
-        help_text="Google subcalendar or actual calendar ID",
-        default="primary"
-    )
-    duration = models.IntegerField(
-        help_text="Duration of appointments in minutes",
-        default=30
-    )
-    prep_time = models.IntegerField(
-        help_text="Preparation time in minutes before appointments",
-        default=5
-=======
         related_name='configurations'
->>>>>>> e0549acd
     )
     
     # Scheduling settings
@@ -632,19 +598,8 @@
         default=0,
         help_text="Days buffer for scheduling (0 = same day)"
     )
-<<<<<<< HEAD
-    from_time = models.TimeField(
-        help_text="Start time for scheduling availability",
-        default="09:00:00"
-    )
-    to_time = models.TimeField(
-        help_text="End time for scheduling availability", 
-        default="17:00:00"
-    )
-=======
     from_time = models.TimeField(help_text="Start time for scheduling availability")
     to_time = models.TimeField(help_text="End time for scheduling availability")
->>>>>>> e0549acd
     workdays = models.JSONField(
         default=list,
         help_text="List of working days, e.g., ['monday', 'tuesday', 'wednesday']"
