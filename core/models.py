--- conflicted
+++ resolved
@@ -486,9 +486,7 @@
     workspace_name = models.CharField(max_length=255)
     users = models.ManyToManyField(User, related_name='mapping_user_workspaces')
     
-<<<<<<< HEAD
-
-=======
+
     # Subscription
     current_plan = models.ForeignKey(
         'Plan',
@@ -517,7 +515,6 @@
         help_text="Whether this workspace has used their trial period"
     )
     
->>>>>>> f2773655
     # Stripe integration
     stripe_customer_id = models.CharField(
         max_length=255, 
