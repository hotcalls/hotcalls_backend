--- conflicted
+++ resolved
@@ -1,4 +1,3 @@
-<<<<<<< HEAD
 from rest_framework.decorators import api_view, permission_classes
 from rest_framework.permissions import AllowAny
 from rest_framework.response import Response
@@ -38,6 +37,4 @@
             }
         }
     })
-=======
-# Management API Module
->>>>>>> 6d991779
+# Management API Module