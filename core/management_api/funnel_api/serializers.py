from rest_framework import serializers
from drf_spectacular.utils import extend_schema_field
from core.models import LeadFunnel, Agent, MetaLeadForm, Workspace, LeadProcessingStats
from core.management_api.agent_api.serializers import AgentBasicSerializer
from core.management_api.meta_api.serializers import MetaLeadFormSerializer


class LeadFunnelSerializer(serializers.ModelSerializer):
    """Serializer for LeadFunnel with detailed information"""
    agent = AgentBasicSerializer(read_only=True)
    meta_lead_form = MetaLeadFormSerializer(read_only=True)
    workspace_name = serializers.CharField(source='workspace.workspace_name', read_only=True)
    has_agent = serializers.SerializerMethodField()
    lead_count = serializers.SerializerMethodField()
    source_type = serializers.SerializerMethodField()
    source_type_display = serializers.SerializerMethodField()
    
    class Meta:
        model = LeadFunnel
        fields = [
            'id', 'name', 'workspace', 'workspace_name',
            'meta_lead_form', 'agent', 'has_agent',
            'is_active', 'lead_count', 'source_type', 'source_type_display',
            'created_at', 'updated_at'
        ]
        read_only_fields = ['id', 'created_at', 'updated_at', 'has_agent', 'lead_count', 'source_type', 'source_type_display']
    
    @extend_schema_field(serializers.BooleanField)
    def get_has_agent(self, obj) -> bool:
        """Check if this funnel has an assigned agent"""
        try:
            return hasattr(obj, 'agent') and obj.agent is not None
        except Exception:
            return False
    
    @extend_schema_field(serializers.IntegerField)
    def get_lead_count(self, obj) -> int:
        """Get count of leads from this funnel"""
        try:
            return obj.leads.count()
        except Exception:
            return 0
    
    @extend_schema_field(serializers.CharField)
    def get_source_type(self, obj) -> str:
        """Get the source type of this funnel"""
        try:
            if hasattr(obj, 'meta_lead_form') and obj.meta_lead_form:
                return 'meta'
            elif hasattr(obj, 'webhook_source') and obj.webhook_source:
                return 'webhook'
            else:
                return 'unknown'
        except Exception:
            return 'unknown'
    
    @extend_schema_field(serializers.CharField)
    def get_source_type_display(self, obj) -> str:
        """Get the display name for the source type"""
        try:
            if hasattr(obj, 'meta_lead_form') and obj.meta_lead_form:
                return 'Meta Lead Ads'
            elif hasattr(obj, 'webhook_source') and obj.webhook_source:
                return 'Webhook'
            else:
                return 'Unbekannt'
        except Exception:
            return 'Unbekannt'


class LeadFunnelCreateSerializer(serializers.ModelSerializer):
    """Serializer for creating a LeadFunnel"""
    meta_lead_form_id = serializers.UUIDField(write_only=True, required=False)
    
    class Meta:
        model = LeadFunnel
        fields = ['name', 'workspace', 'meta_lead_form_id', 'is_active']
    
    def validate(self, attrs):
        """Validate funnel creation"""
        user = self.context['request'].user
        workspace = attrs.get('workspace')
        
        # Verify user has access to workspace
        if workspace not in user.mapping_user_workspaces.all():
            raise serializers.ValidationError("You don't have access to this workspace")
        
        # If meta_lead_form_id provided, validate it
        if 'meta_lead_form_id' in attrs:
            meta_form_id = attrs.pop('meta_lead_form_id')
            try:
                meta_form = MetaLeadForm.objects.get(id=meta_form_id)
                
                # Check if form already has a funnel
                if hasattr(meta_form, 'lead_funnel'):
                    raise serializers.ValidationError(
                        f"Meta form {meta_form.name} already has a funnel"
                    )
                
                # Check workspace match
                if meta_form.meta_integration.workspace != workspace:
                    raise serializers.ValidationError(
                        "Meta form must be in the same workspace as the funnel"
                    )
                
                attrs['meta_lead_form'] = meta_form
            except MetaLeadForm.DoesNotExist:
                raise serializers.ValidationError("Meta lead form not found")
        
        return attrs


class LeadFunnelUpdateSerializer(serializers.ModelSerializer):
    """Serializer for updating lead funnels"""
    
    class Meta:
        model = LeadFunnel
        fields = ['name', 'is_active']


class LeadProcessingStatsSerializer(serializers.ModelSerializer):
    """Serializer for lead processing statistics"""
    workspace_name = serializers.CharField(source='workspace.workspace_name', read_only=True)
    total_ignored = serializers.IntegerField(read_only=True)
    processing_rate = serializers.FloatField(read_only=True)
    
    class Meta:
        model = LeadProcessingStats
        fields = [
            'id', 'workspace', 'workspace_name', 'date',
            'total_received', 'processed_with_agent',
            'ignored_no_funnel', 'ignored_no_agent',
            'ignored_inactive_agent', 'ignored_inactive_funnel',
            'total_ignored', 'processing_rate',
            'created_at', 'updated_at'
        ]
        read_only_fields = [
<<<<<<< HEAD
            'id', 'workspace', 'workspace_name', 'date',
            'total_received', 'processed_with_agent',
            'ignored_no_funnel', 'ignored_no_agent',
            'ignored_inactive_agent', 'ignored_inactive_funnel',
            'total_ignored', 'processing_rate',
=======
            'id', 'workspace', 'date', 'total_received', 'processed_with_agent',
            'ignored_no_funnel', 'ignored_no_agent', 'ignored_inactive_agent',
            'ignored_inactive_funnel', 'total_ignored', 'processing_rate',
>>>>>>> fd8b8689
            'created_at', 'updated_at'
        ]


class AssignAgentSerializer(serializers.Serializer):
    """Serializer for assigning an agent to a funnel"""
    agent_id = serializers.UUIDField()
    
    def validate_agent_id(self, value):
        """Validate agent assignment"""
        user = self.context['request'].user
        funnel = self.context['funnel']
        
        try:
            agent = Agent.objects.get(agent_id=value)
            
            # Check workspace match
            if agent.workspace != funnel.workspace:
                raise serializers.ValidationError(
                    "Agent must be in the same workspace as the funnel"
                )
            
            # Check if agent is already assigned to another funnel
            if agent.lead_funnel and agent.lead_funnel != funnel:
                raise serializers.ValidationError(
                    f"Agent {agent.name} is already assigned to another funnel"
                )
            
            # Check if agent is active
            if agent.status != 'active':
                raise serializers.ValidationError(
                    f"Agent {agent.name} is not active"
                )
            
            return agent
            
        except Agent.DoesNotExist:
            raise serializers.ValidationError("Agent not found")


class UnassignAgentSerializer(serializers.Serializer):
    """Serializer for unassigning an agent from a funnel"""
    confirm = serializers.BooleanField(
        required=True,
        help_text="Confirm that you want to unassign the agent"
    )
    
    def validate_confirm(self, value):
        if not value:
            raise serializers.ValidationError("You must confirm the unassignment")
        return value <|MERGE_RESOLUTION|>--- conflicted
+++ resolved
@@ -135,17 +135,11 @@
             'created_at', 'updated_at'
         ]
         read_only_fields = [
-<<<<<<< HEAD
             'id', 'workspace', 'workspace_name', 'date',
             'total_received', 'processed_with_agent',
             'ignored_no_funnel', 'ignored_no_agent',
             'ignored_inactive_agent', 'ignored_inactive_funnel',
             'total_ignored', 'processing_rate',
-=======
-            'id', 'workspace', 'date', 'total_received', 'processed_with_agent',
-            'ignored_no_funnel', 'ignored_no_agent', 'ignored_inactive_agent',
-            'ignored_inactive_funnel', 'total_ignored', 'processing_rate',
->>>>>>> fd8b8689
             'created_at', 'updated_at'
         ]
 
