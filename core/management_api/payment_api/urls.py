from django.urls import path
from .views import (
    get_workspace_stripe_info,
    create_stripe_customer,
    create_customer_portal_session,
    retrieve_stripe_customer,
    stripe_webhook,
<<<<<<< HEAD
    list_stripe_products,
    create_checkout_session,
    get_subscription_status,
    cancel_subscription,
    check_workspace_subscription
=======
    check_workspace_subscription,
    list_stripe_products,
    create_checkout_session,
    get_subscription_status,
    cancel_subscription
>>>>>>> 4557252f
)

urlpatterns = [
    # Workspace subscription status
    path('workspaces/<uuid:workspace_id>/check-subscription/', 
         check_workspace_subscription, 
         name='check-workspace-subscription'),
    
    # Stripe customer management
    path('workspaces/<uuid:workspace_id>/stripe-info/', 
         get_workspace_stripe_info, 
         name='workspace-stripe-info'),
    
    path('stripe/create-customer/', 
         create_stripe_customer, 
         name='create-stripe-customer'),
    
    path('stripe/portal-session/', 
         create_customer_portal_session, 
         name='create-portal-session'),
    
    path('stripe/customer-details/', 
         retrieve_stripe_customer, 
         name='retrieve-stripe-customer'),
    
    # Stripe webhook
    path('stripe/webhook/', 
         stripe_webhook, 
         name='stripe-webhook'),

    # Stripe products
    path('stripe/products/', 
         list_stripe_products, 
         name='list-stripe-products'),
    
    # Subscription management
    path('stripe/create-checkout-session/', 
         create_checkout_session, 
         name='create-checkout-session'),
    
<<<<<<< HEAD
=======
    path('stripe/checkout-session/', 
         create_checkout_session, 
         name='checkout-session'),
    
>>>>>>> 4557252f
    path('workspaces/<uuid:workspace_id>/subscription/', 
         get_subscription_status, 
         name='get-subscription-status'),
    
    path('workspaces/<uuid:workspace_id>/subscription/cancel/', 
         cancel_subscription, 
         name='cancel-subscription'),
] <|MERGE_RESOLUTION|>--- conflicted
+++ resolved
@@ -5,19 +5,11 @@
     create_customer_portal_session,
     retrieve_stripe_customer,
     stripe_webhook,
-<<<<<<< HEAD
-    list_stripe_products,
-    create_checkout_session,
-    get_subscription_status,
-    cancel_subscription,
-    check_workspace_subscription
-=======
     check_workspace_subscription,
     list_stripe_products,
     create_checkout_session,
     get_subscription_status,
     cancel_subscription
->>>>>>> 4557252f
 )
 
 urlpatterns = [
@@ -58,13 +50,10 @@
          create_checkout_session, 
          name='create-checkout-session'),
     
-<<<<<<< HEAD
-=======
     path('stripe/checkout-session/', 
          create_checkout_session, 
          name='checkout-session'),
     
->>>>>>> 4557252f
     path('workspaces/<uuid:workspace_id>/subscription/', 
          get_subscription_status, 
          name='get-subscription-status'),
