--- conflicted
+++ resolved
@@ -405,12 +405,8 @@
                 )
                 meta_lead_form, created = MetaLeadForm.objects.get_or_create(
                     meta_integration=meta_integration,
-<<<<<<< HEAD
                     meta_form_id=form_id,
-                    defaults={'variables_scheme': {}, 'is_active': False}  # Default to inactive
-=======
-                    meta_form_id=form_id
->>>>>>> 33db406d
+                    defaults={'is_active': False}  # Default to inactive
                 )
             except MetaIntegration.DoesNotExist:
                 logger.warning(f"No active Meta integration found for page {page_id}")
