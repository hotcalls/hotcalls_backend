"""
Celery tasks for HotCalls application – *fully fool‑proof* version.

Key improvements
────────────────
1.  **Redis distributed lock** (SETNX with TTL) guarantees that at most ONE
    `schedule_agent_call` task body runs anywhere in the cluster.
2.  **SingletonTask** base class adds a second layer of protection:
    if the Redis lock somehow fails, the Celery task itself cannot overlap.
3.  **Atomic hand‑off**: a single `UPDATE … WHERE id=? AND status IN (…)`
    changes a CallTask's status to `CALL_TRIGGERED`.  If the row was already
    touched, the update count is 0 and we do *not* fire `trigger_call.delay`.
4.  **No silent falls‑through** – every failure path is logged and returned.
5.  The original hefty `select_for_update()` blocks are kept **inside**
    `trigger_call` (where they belong) so call‑level race conditions are still
    covered.

This file completely replaces your previous core/tasks.py.
"""

import asyncio
import logging
import os
import traceback
from datetime import timedelta

import redis
from celery import Task, shared_task
from django.conf import settings
from django.db import transaction
from django.db.models import Case, IntegerField, When
from django.utils import timezone
from rest_framework.authtoken.models import Token

# ─────────────────────────────
# Redis client for locking
# ─────────────────────────────
REDIS_URL = getattr(settings, "CELERY_BROKER_URL", "redis://localhost:6379/0")
redis_client = redis.StrictRedis.from_url(REDIS_URL)

# ─────────────────────────────
# Logging
# ─────────────────────────────
logger = logging.getLogger(__name__)

# ─────────────────────────────
# Singleton (distributed‑lock) Celery base class
# ─────────────────────────────
class SingletonTask(Task):
    """
    Ensures that only **one** instance of the task executes cluster‑wide.

    • Acquires a Redis lock `<lock:<task‑name>>` with TTL = `lock_ttl` seconds.
    • If the lock cannot be acquired, the task aborts immediately.
    • The lock is released in `finally` so even if the task crashes,
      it will be freed after the TTL expires.
    """

    # seconds – must be >= the worst‑case runtime of the task body
    lock_ttl = 120

    def __call__(self, *args, **kwargs):
        lock_key = f"lock:{self.name}"
        have_lock = redis_client.set(lock_key, "1", nx=True, ex=self.lock_ttl)
        if not have_lock:
            logger.warning(
                f"🛑 {self.name}: another instance already holds the Redis lock; skipping."
            )
            return {
                "success": False,
                "error": "singleton_lock_busy",
                "message": "Another task instance is still running.",
            }

        try:
            return self.run(*args, **kwargs)  # run actual task code
        finally:
            try:
                redis_client.delete(lock_key)
            except Exception as lock_release_err:
                logger.error(
                    f"🔓 {self.name}: failed to release Redis lock – {lock_release_err}"
                )


# ─────────────────────────────
# 1) Simple hello‑world test
# ─────────────────────────────
@shared_task(bind=True, name="core.tasks.hello_world_test")
def hello_world_test(self):
    """
    Sanity‑check that Celery workers pick up tasks.
    """
    try:
        worker_name = self.request.hostname
        timestamp = timezone.now().isoformat()
        logger.info(f"🌍 Hello World from {worker_name} at {timestamp}")
        return {
            "message": "Hello World from Celery!",
            "worker": worker_name,
            "timestamp": timestamp,
            "task_id": self.request.id,
        }
    except Exception as e:
        logger.error(f"❌ Hello world task failed: {e}")
        return {"error": str(e), "timestamp": timezone.now().isoformat()}


# ─────────────────────────────
# 2) Daily expired‑token cleanup
# ─────────────────────────────
@shared_task(bind=True, name="core.tasks.cleanup_expired_tokens")
def cleanup_expired_tokens(self):
    """
    Remove DRF AuthTokens older than 24 h.
    """
    try:
        threshold = timezone.now() - timedelta(hours=24)
        expired = Token.objects.filter(created__lt=threshold)
        count = expired.count()
        if count:
            expired.delete()
            logger.info(f"🗑️ Deleted {count} expired tokens (before {threshold})")
        else:
            logger.info("✅ No expired tokens found.")
        return {
            "deleted_tokens": count,
            "threshold": threshold.isoformat(),
            "timestamp": timezone.now().isoformat(),
        }
    except Exception as e:
        logger.error(f"❌ Token cleanup failed: {e}")
        return {"error": str(e), "deleted_tokens": 0}


# ─────────────────────────────
# 3) Trigger a single outbound call
# ─────────────────────────────
@shared_task(bind=True, name="core.tasks.trigger_call")
def trigger_call(self, call_task_id):
    """
    Invoked **only** by `schedule_agent_call`.

    Flow:
      1. Double‑check status is CALL_TRIGGERED.
      2. Move to IN_PROGRESS (inside atomic tx).
      3. Check quotas (skip for test calls where lead is null).
      4. Launch the LiveKit outbound call (async).
      5. • If call launch succeeds → keep IN_PROGRESS (do NOT change status).
         • If call launch fails     → RETRY / WAITING logic.
      6. External webhook / feedback loop will delete or close the task.
    """
    # Local import to avoid circular dependencies
    from core.models import CallTask, CallStatus
    from core.utils.livekit_calls import _make_call_async

    try:
        call_task = CallTask.objects.get(id=call_task_id)
    except CallTask.DoesNotExist:
        logger.error(f"❌ CallTask {call_task_id} vanished before trigger.")
        return {"success": False, "error": "calltask_missing", "id": call_task_id}

    # Guard‑rail: only proceed if it is *still* CALL_TRIGGERED
    if call_task.status != CallStatus.CALL_TRIGGERED:
        logger.warning(
            f"⚠️ trigger_call: task {call_task_id} in status {call_task.status}; abort."
        )
        return {"success": False, "reason": "stale_trigger", "status": call_task.status}

    # Entire call‑init phase wrapped in a DB transaction for safety
    try:
        with transaction.atomic():
            # Lock *this* row – prevents double‑processing by a rogue duplicate trigger
            call_task = CallTask.objects.select_for_update().get(id=call_task_id)

            if call_task.status != CallStatus.CALL_TRIGGERED:
                return {
                    "success": False,
                    "reason": "status_changed_inside_tx",
                    "status": call_task.status,
                }

            # Move to IN_PROGRESS
            call_task.status = CallStatus.IN_PROGRESS
            call_task.save(update_fields=["status", "updated_at"])

        # Extract all payload *outside* the lock
        agent = call_task.agent
        workspace = call_task.workspace
        lead = call_task.lead

        sip_trunk_id = getattr(workspace, "sip_trunk_id", None) or os.getenv("TRUNK_ID")
        agent_config = {
            "name": agent.name,
            "voice_external_id": agent.voice.voice_external_id
            if agent.voice
            else None,
            "language": agent.language,
            "prompt": agent.prompt,
            "greeting_outbound": agent.greeting_outbound,
            "greeting_inbound": agent.greeting_inbound,
            "character": agent.character,
            "config_id": agent.config_id,
            "workspace_name": workspace.workspace_name,
        }
        lead_data = {
            "id": str(lead.id) if lead else str(call_task.id),
            "name": lead.name if lead else "Test",
            "surname": lead.surname if lead else "Call",
            "email": lead.email if lead else "test@example.com",
            "phone": lead.phone if lead else call_task.phone,
            "company": lead.company if lead else "Test Company",
            "address": lead.address if lead else "",
            "city": lead.city if lead else "",
            "state": lead.state if lead else "",
            "zip_code": lead.zip_code if lead else "",
            "country": lead.country if lead else "",
            "notes": lead.notes if lead else "Test call",
            "metadata": lead.metadata
            if lead
            else {"test_call": True, "call_task_id": str(call_task.id)},
        }

        from_number = (
            agent.phone_numbers.first().phonenumber
            if agent.phone_numbers.exists()
            else getattr(workspace, "phone_number", None)
            or os.getenv("DEFAULT_FROM_NUMBER")
        )
        campaign_id = str(workspace.id)

        # 🎯 QUOTA ENFORCEMENT: Skip quotas for test calls (lead is null)
        if lead is not None:
            # Only enforce quotas for real calls with leads
            try:
                from core.quotas import enforce_and_record, QuotaExceeded
                
                # Check quota without recording usage (amount=0)
                enforce_and_record(
                    workspace=workspace,
                    route_name="internal:outbound_call",
                    http_method="POST",
                    amount=0  # Just check status, don't pre-charge
                )
                
            except QuotaExceeded as quota_err:
                logger.warning(f"🚫 Call quota exceeded for workspace {workspace.id}: {quota_err}")
                # DELETE this call task - quota exceeded
                with transaction.atomic():
                    call_task = CallTask.objects.select_for_update().get(id=call_task_id)
                    call_task.delete()
                return {
                    "success": False,
                    "call_task_id": call_task_id,
                    "error": "quota_exceeded", 
                    "message": f"Call task deleted - {quota_err}",
                }
            except Exception as quota_err:
                # Log error but don't block the call on quota system failures
                logger.error(f"⚠️ Quota check failed for workspace {workspace.id}: {quota_err}")
                # Allow call to proceed
        else:
            # Test call (lead is null) - skip quota enforcement
            logger.info(f"🧪 Test call detected (lead is null) - skipping quota enforcement for workspace {workspace.id}")

        # 🚀 Quota OK - Place the outbound call (synchronous wait inside worker)
        call_result = asyncio.run(
            _make_call_async(
                sip_trunk_id=sip_trunk_id,
                agent_config=agent_config,
                lead_data=lead_data,
                from_number=from_number,
                campaign_id=campaign_id,
                call_reason=None,
            )
        )

        # Post‑call status handling
        with transaction.atomic():
            call_task = CallTask.objects.select_for_update().get(id=call_task_id)
            if call_result.get("success"):
                # SUCCESS: keep status as IN_PROGRESS until webhook cleans up
                call_task.updated_at = timezone.now()
                call_task.save(update_fields=["updated_at"])
                return {
                    "success": True,
                    "call_task_id": call_task_id,
                    "message": "Call launched; task remains IN_PROGRESS.",
                    "result": call_result,
                }
            else:
                # Retry logic
                max_retries = agent.max_retries if agent else 3
                if call_task.attempts < max_retries:
                    call_task.increment_retries(max_retries)
                    call_task.status = CallStatus.RETRY
                    call_task.next_call = timezone.now() + timedelta(
                        minutes=agent.retry_interval if agent else 30
                    )
                    call_task.save(
                        update_fields=["status", "attempts", "next_call", "updated_at"]
                    )
                else:
                    call_task.status = CallStatus.WAITING
                    call_task.save(update_fields=["status", "updated_at"])
                return {
                    "success": False,
                    "call_task_id": call_task_id,
                    "message": "Call failed – retry logic applied",
                    "result": call_result,
                    "attempts": call_task.attempts,
                }

    except Exception as err:
        logger.error(f"❌ trigger_call exception for {call_task_id}: {err}")
        traceback.print_exc()
        # Best‑effort reset to RETRY
        try:
            with transaction.atomic():
                call_task = CallTask.objects.select_for_update().get(id=call_task_id)
                call_task.status = CallStatus.RETRY
                call_task.save(update_fields=["status", "updated_at"])
        except Exception:
            pass
        return {"success": False, "error": str(err), "call_task_id": call_task_id}


# ─────────────────────────────
# 4) **THE** periodic scheduler – singleton & fool‑proof
# ─────────────────────────────
@shared_task(
    bind=True,
    name="core.tasks.schedule_agent_call",
    base=SingletonTask,  # ① task‑level singleton
    autoretry_for=(Exception,),
    retry_backoff=5,
    retry_kwargs={"max_retries": 3},
)
def schedule_agent_call(self):
    """
    Runs every few seconds.  Promotes ready CallTasks → CALL_TRIGGERED and
    fires `trigger_call.delay()` **only** when the promotion succeeded.

    Fully protected by:
        • SingletonTask (task‑level)
        • Redis lock (cluster‑level)
        • Atomic UPDATE (row‑level)
    """

    # ② cluster‑wide Redis lock (belt‑and‑braces)
    redis_lock_key = "lock:schedule_agent_call_body"
    redis_lock_ttl = 90
    have_lock = redis_client.set(redis_lock_key, "1", nx=True, ex=redis_lock_ttl)
    if not have_lock:
        logger.warning("🛑 schedule_agent_call body already running elsewhere.")
        return {"success": False, "error": "body_lock_busy"}

    from core.models import CallTask, CallStatus  # local import

    try:
        now = timezone.now()

        # Calculate concurrency limit from database (keeping existing approach)
        from core.models import LiveKitAgent
        agents = LiveKitAgent.objects.filter(expires_at__gt=timezone.now())
        total_concurrency = sum(agent.concurrency_per_agent for agent in agents)
        concurrency_limit = max(total_concurrency, 1)  # At least 1 to prevent division by zero

        in_progress = CallTask.objects.filter(
            status=CallStatus.IN_PROGRESS
        ).count()
        available_slots = max(concurrency_limit - in_progress, 0)

        if available_slots == 0:
            return {
                "success": True,
                "message": "No capacity; skipping.",
                "in_progress": in_progress,
                "limit": concurrency_limit,
            }

        # Pull candidate tasks (order: WAITING, SCHEDULED, RETRY, by next_call)
        candidates = (
            CallTask.objects.filter(
                next_call__lte=now,
                status__in=[
                    CallStatus.WAITING,
                    CallStatus.SCHEDULED,
                    CallStatus.RETRY,
                ],
            )
            .annotate(
                priority=Case(
                    When(status=CallStatus.WAITING, then=1),
                    When(status=CallStatus.SCHEDULED, then=2),
                    When(status=CallStatus.RETRY, then=3),
                    default=4,
                    output_field=IntegerField(),
                )
            )
            .order_by("priority", "next_call")[: available_slots * 2]  # over‑fetch a bit
        )

        triggered_ids = []
        for task in candidates:
            # Phone‑conflict check
            conflict = CallTask.objects.filter(
                phone=task.phone,
                status__in=[CallStatus.IN_PROGRESS, CallStatus.CALL_TRIGGERED],
            ).exclude(id=task.id)
            if conflict.exists():
                continue

            # ③ atomic hand‑off
            rows_updated = (
                CallTask.objects.filter(
                    id=task.id,
                    status__in=[
                        CallStatus.WAITING,
                        CallStatus.SCHEDULED,
                        CallStatus.RETRY,
                    ],
                ).update(status=CallStatus.CALL_TRIGGERED, updated_at=now)
            )
            if rows_updated == 1:
                trigger_call.delay(str(task.id))
                triggered_ids.append(str(task.id))
                if len(triggered_ids) >= available_slots:
                    break  # we filled the capacity

        return {
            "success": True,
            "triggered": len(triggered_ids),
            "task_ids": triggered_ids,
            "available_slots": available_slots,
            "in_progress": in_progress,
            "concurrency_limit": concurrency_limit,
            "timestamp": now.isoformat(),
        }

    except Exception as e:
        logger.error(f"❌ schedule_agent_call failed: {e}")
        traceback.print_exc()
        raise  # let autoretry handle

    finally:
        try:
            redis_client.delete(redis_lock_key)
        except Exception:
            pass


# ─────────────────────────────
# 5) Minute‑ly stuck‑task garbage collector (unchanged)
# ─────────────────────────────
@shared_task(bind=True, name="core.tasks.cleanup_stuck_call_tasks")
def cleanup_stuck_call_tasks(self):
    """
    Kill CALL_TRIGGERED older than 10 min and IN_PROGRESS older than 30 min.
    """
    from core.models import CallTask, CallStatus

    now = timezone.now()
    trig_thresh = now - timedelta(minutes=10)
    prog_thresh = now - timedelta(minutes=30)

    try:
        with transaction.atomic():
            trig_q = CallTask.objects.select_for_update().filter(
                status=CallStatus.CALL_TRIGGERED, updated_at__lt=trig_thresh
            )
            prog_q = CallTask.objects.select_for_update().filter(
                status=CallStatus.IN_PROGRESS, updated_at__lt=prog_thresh
            )
            trig_ids = list(trig_q.values_list("id", flat=True))
            prog_ids = list(prog_q.values_list("id", flat=True))
            trig_deleted = trig_q.delete()[0]
            prog_deleted = prog_q.delete()[0]

        if trig_deleted or prog_deleted:
            logger.warning(
                f"🧹 Deleted stuck tasks: {trig_deleted} CALL_TRIGGERED, "
                f"{prog_deleted} IN_PROGRESS"
            )

        return {
            "success": True,
            "deleted_triggered": trig_deleted,
            "deleted_progress": prog_deleted,
            "triggered_ids": trig_ids,
            "progress_ids": prog_ids,
            "timestamp": now.isoformat(),
        }

    except Exception as e:
<<<<<<< HEAD
        logger.error(f"❌ cleanup_stuck_call_tasks failed: {e}")
        traceback.print_exc()
        return {"success": False, "error": str(e)}
=======
        logger.error(f"❌ Cleanup stuck call tasks failed: {str(e)}")
        return {
            'success': False,
            'error': str(e),
            'deleted_triggered': 0,
            'deleted_progress': 0,
            'total_deleted': 0,
            'timestamp': timezone.now().isoformat()
        }

# ===== GOOGLE CALENDAR TOKEN MANAGEMENT =====

@shared_task(bind=True, max_retries=3)
def refresh_google_calendar_tokens(self):
    """
    Production-ready Google Calendar token refresh task.
    
    Runs every 30 minutes to proactively refresh tokens before they expire.
    Handles errors gracefully and notifies users when re-auth is needed.
    """
    from core.models import GoogleCalendar
    from core.services.google_calendar import GoogleCalendarService
    from django.utils import timezone
    from datetime import timedelta
    import logging
    
    logger = logging.getLogger(__name__)
    
    # Get all Google Calendars that need token refresh
    now = timezone.now()
    refresh_threshold = now + timedelta(minutes=30)  # Refresh 30 min before expiry
    
    calendars_to_refresh = GoogleCalendar.objects.filter(
        token_expires_at__lt=refresh_threshold,
        token_expires_at__isnull=False,
        refresh_token__isnull=False
    ).exclude(refresh_token='')
    
    results = {
        'total_checked': calendars_to_refresh.count(),
        'refreshed_successfully': 0,
        'failed_refresh': 0,
        'needs_reauth': [],
        'errors': []
    }
    
    logger.info(f"🔄 Starting token refresh for {results['total_checked']} calendars")
    
    for google_calendar in calendars_to_refresh:
        try:
            service = GoogleCalendarService(google_calendar)
            
            # This will automatically refresh the token if needed
            credentials = service.get_credentials()
            
            if credentials:
                results['refreshed_successfully'] += 1
                logger.info(f"✅ Refreshed token for {google_calendar.calendar.name}")
            else:
                results['failed_refresh'] += 1
                logger.warning(f"⚠️ Failed to refresh token for {google_calendar.calendar.name}")
                
        except Exception as e:
            error_msg = str(e)
            results['failed_refresh'] += 1
            results['errors'].append({
                'calendar': google_calendar.calendar.name,
                'error': error_msg
            })
            
            # Check if this is a re-auth required error
            if any(keyword in error_msg.lower() for keyword in ['invalid_grant', 'refresh_token', 'authorization']):
                results['needs_reauth'].append(google_calendar.calendar.name)
                logger.error(f"🚨 Re-authorization needed for {google_calendar.calendar.name}: {error_msg}")
                
                # Mark calendar as needing re-auth
                google_calendar.refresh_token = None
                google_calendar.access_token = None
                google_calendar.save(update_fields=['refresh_token', 'access_token', 'updated_at'])
                
            else:
                logger.error(f"❌ Unexpected error refreshing {google_calendar.calendar.name}: {error_msg}")
    
    # Log summary
    logger.info(f"""
    🔄 Token Refresh Summary:
    ✅ Successfully refreshed: {results['refreshed_successfully']}
    ❌ Failed to refresh: {results['failed_refresh']}
    🚨 Need re-authorization: {len(results['needs_reauth'])}
    """)
    
    # TODO: Send notifications to users who need re-auth
    if results['needs_reauth']:
        # Here you can add email notifications, webhook calls, etc.
        pass
    
    return results


@shared_task(bind=True)
def check_google_calendar_health(self):
    """
    Health check task for Google Calendar integrations.
    
    Runs daily to check the overall health of Google Calendar connections.
    """
    from core.models import GoogleCalendar
    from django.utils import timezone
    from datetime import timedelta
    import logging
    
    logger = logging.getLogger(__name__)
    
    now = timezone.now()
    
    health_report = {
        'total_calendars': 0,
        'healthy': 0,
        'expiring_soon': 0,  # Within 24 hours
        'expired': 0,
        'missing_tokens': 0,
        'needs_attention': []
    }
    
    all_calendars = GoogleCalendar.objects.all()
    health_report['total_calendars'] = all_calendars.count()
    
    for google_calendar in all_calendars:
        # Check if tokens are missing
        if not google_calendar.access_token or not google_calendar.refresh_token:
            health_report['missing_tokens'] += 1
            health_report['needs_attention'].append({
                'calendar': google_calendar.calendar.name,
                'issue': 'Missing tokens - needs authorization'
            })
            continue
        
        # Check expiry status
        if not google_calendar.token_expires_at:
            health_report['missing_tokens'] += 1
            health_report['needs_attention'].append({
                'calendar': google_calendar.calendar.name,
                'issue': 'No expiry time set'
            })
            continue
        
        if google_calendar.token_expires_at < now:
            health_report['expired'] += 1
            health_report['needs_attention'].append({
                'calendar': google_calendar.calendar.name,
                'issue': f'Token expired {now - google_calendar.token_expires_at} ago'
            })
        elif google_calendar.token_expires_at < now + timedelta(hours=24):
            health_report['expiring_soon'] += 1
            health_report['needs_attention'].append({
                'calendar': google_calendar.calendar.name,
                'issue': f'Token expires in {google_calendar.token_expires_at - now}'
            })
        else:
            health_report['healthy'] += 1
    
    # Log health report
    logger.info(f"""
    📊 Google Calendar Health Report:
    📅 Total calendars: {health_report['total_calendars']}
    ✅ Healthy: {health_report['healthy']}
    ⚠️ Expiring soon: {health_report['expiring_soon']}
    ❌ Expired: {health_report['expired']}
    🚫 Missing tokens: {health_report['missing_tokens']}
    """)
    
    if health_report['needs_attention']:
        logger.warning(f"🚨 {len(health_report['needs_attention'])} calendars need attention")
        for item in health_report['needs_attention']:
            logger.warning(f"  - {item['calendar']}: {item['issue']}")
    
    return health_report


@shared_task(bind=True)
def cleanup_expired_google_tokens(self):
    """
    Cleanup task to remove expired tokens and mark calendars for re-auth.
    
    Runs weekly to clean up the database and maintain data hygiene.
    """
    from core.models import GoogleCalendar
    from django.utils import timezone
    from datetime import timedelta
    import logging
    
    logger = logging.getLogger(__name__)
    
    now = timezone.now()
    # Consider tokens expired if they've been expired for more than 7 days
    cleanup_threshold = now - timedelta(days=7)
    
    expired_calendars = GoogleCalendar.objects.filter(
        token_expires_at__lt=cleanup_threshold
    ).exclude(
        access_token__isnull=True,
        refresh_token__isnull=True
    )
    
    cleaned_count = 0
    
    for google_calendar in expired_calendars:
        # Clear expired tokens
        google_calendar.access_token = None
        google_calendar.refresh_token = None
        google_calendar.save(update_fields=['access_token', 'refresh_token', 'updated_at'])
        
        cleaned_count += 1
        logger.info(f"🧹 Cleaned expired tokens for {google_calendar.calendar.name}")
    
    logger.info(f"🧹 Cleanup completed: {cleaned_count} calendars cleaned")
    
    return {
        'cleaned_calendars': cleaned_count,
        'cleanup_threshold': cleanup_threshold.isoformat()
    }
>>>>>>> 38b9432f
<|MERGE_RESOLUTION|>--- conflicted
+++ resolved
@@ -493,11 +493,6 @@
         }
 
     except Exception as e:
-<<<<<<< HEAD
-        logger.error(f"❌ cleanup_stuck_call_tasks failed: {e}")
-        traceback.print_exc()
-        return {"success": False, "error": str(e)}
-=======
         logger.error(f"❌ Cleanup stuck call tasks failed: {str(e)}")
         return {
             'success': False,
@@ -718,5 +713,4 @@
     return {
         'cleaned_calendars': cleaned_count,
         'cleanup_threshold': cleanup_threshold.isoformat()
-    }
->>>>>>> 38b9432f
+    }