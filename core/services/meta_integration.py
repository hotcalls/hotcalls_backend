--- conflicted
+++ resolved
@@ -263,15 +263,10 @@
             for form_data in forms_data:
                 form, created = MetaLeadForm.objects.get_or_create(
                     meta_integration=integration,
-<<<<<<< HEAD
                     meta_form_id=form_data['id'],
                     defaults={
-                        'name': form_data.get('name', f"Form {form_data['id']}"),
-                        'variables_scheme': self._generate_variables_scheme(form_data)
+                        'name': form_data.get('name', f"Form {form_data['id']}")
                     }
-=======
-                    meta_form_id=form_data['id']
->>>>>>> 33db406d
                 )
                 synced_forms.append(form)
                 
