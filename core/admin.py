from django.contrib import admin
from django.contrib.auth.admin import UserAdmin as BaseUserAdmin
from datetime import timezone as dt_timezone
from .models import User, Voice, Plan, Feature, PlanFeature, Workspace, Agent, PhoneNumber, Lead, Blacklist, CallLog, Calendar, CalendarConfiguration
from .models import (
<<<<<<< HEAD
    GoogleCalendarConnection, GoogleCalendar, WorkspaceSubscription, 
    WorkspaceUsage, FeatureUsage, EndpointFeature, MetaIntegration, 
    WorkspaceInvitation, SIPTrunk, MetaLeadForm, LeadFunnel, WebhookLeadSource,
    LeadProcessingStats, LiveKitAgent
=======
    GoogleCalendarConnection, GoogleCalendar,
    MicrosoftCalendarConnection, MicrosoftCalendar,
    WorkspaceSubscription, WorkspaceUsage, FeatureUsage, EndpointFeature, MetaIntegration, 
    WorkspaceInvitation
>>>>>>> 505b7b8b
)
from django.utils import timezone


@admin.register(User)
class CustomUserAdmin(BaseUserAdmin):
    """Custom admin for email-based User model"""
    
    # Display settings
    list_display = ('email', 'first_name', 'last_name', 'phone', 'status', 'is_email_verified', 'is_staff', 'date_joined')
    list_filter = ('status', 'is_staff', 'is_superuser', 'is_active', 'is_email_verified', 'date_joined', 'social_provider')
    search_fields = ('email', 'first_name', 'last_name', 'phone')
    ordering = ('-date_joined',)
    
    # Form fieldsets for editing existing users
    fieldsets = (
        (None, {
            'fields': ('email', 'password')
        }),
        ('Personal info', {
            'fields': ('first_name', 'last_name', 'phone')
        }),
        ('Email Verification', {
            'fields': ('is_email_verified', 'email_verification_sent_at'),
            'classes': ('collapse',)
        }),
        ('Permissions', {
            'fields': ('is_active', 'is_staff', 'is_superuser', 'groups', 'user_permissions'),
        }),
        ('Important dates', {
            'fields': ('last_login', 'date_joined')
        }),
        ('Custom Fields', {
            'fields': ('status', 'stripe_customer_id', 'social_id', 'social_provider')
        }),
    )
    
    # Form fieldsets for adding new users
    add_fieldsets = (
        (None, {
            'classes': ('wide',),
            'fields': ('email', 'first_name', 'last_name', 'phone', 'password1', 'password2'),
        }),
        ('Permissions', {
            'fields': ('is_staff', 'is_superuser'),
        }),
        ('Custom Fields', {
            'fields': ('status', 'stripe_customer_id', 'social_id', 'social_provider'),
        }),
    )
    
    # Read-only fields (encrypted token fields are hidden via editable=False)
    readonly_fields = ('date_joined', 'last_login', 'email_verification_sent_at')
    
    # Filter horizontal for many-to-many fields
    filter_horizontal = ('groups', 'user_permissions')


@admin.register(Voice)
class VoiceAdmin(admin.ModelAdmin):
    """Admin for Voice model"""
    list_display = ('voice_external_id', 'provider', 'created_at', 'updated_at')
    list_filter = ('provider', 'created_at')
    search_fields = ('voice_external_id', 'provider')
    ordering = ('-created_at',)
    readonly_fields = ('created_at', 'updated_at')


@admin.register(Feature)
class FeatureAdmin(admin.ModelAdmin):
    list_display = ('feature_name', 'unit', 'description', 'created_at')
    list_filter = ('unit', 'created_at')
    search_fields = ('feature_name', 'description')
    ordering = ('feature_name',)


@admin.register(PlanFeature)
class PlanFeatureAdmin(admin.ModelAdmin):
    list_display = ('plan', 'feature', 'limit', 'created_at')
    list_filter = ('plan', 'feature', 'created_at')
    search_fields = ('plan__plan_name', 'feature__feature_name')
    ordering = ('plan', 'feature')


@admin.register(EndpointFeature)
class EndpointFeatureAdmin(admin.ModelAdmin):
    list_display = ('route_name', 'http_method', 'feature', 'created_at')
    list_filter = ('http_method', 'feature', 'feature__unit', 'created_at')
    search_fields = ('route_name', 'feature__feature_name')
    ordering = ('route_name', 'http_method')
    
    fieldsets = (
        ('Endpoint Info', {
            'fields': ('route_name', 'http_method')
        }),
        ('Feature Mapping', {
            'fields': ('feature',)
        }),
        ('Timestamps', {
            'fields': ('created_at', 'updated_at'),
            'classes': ('collapse',)
        }),
    )
    readonly_fields = ('created_at', 'updated_at')


# Inline classes need to be defined first
class PlanFeatureInline(admin.TabularInline):
    model = PlanFeature
    extra = 1


class GoogleCalendarInline(admin.TabularInline):
    model = GoogleCalendar
    extra = 0
    fields = ('external_id', 'primary', 'time_zone')
    readonly_fields = ('external_id', 'primary', 'time_zone', 'created_at', 'updated_at')


class CalendarInline(admin.TabularInline):
    model = Calendar
    extra = 0
    fields = ('name', 'provider', 'active')
    readonly_fields = ('created_at', 'updated_at')


class CalendarConfigurationInline(admin.TabularInline):
    model = CalendarConfiguration
    extra = 0
    fields = ('duration', 'prep_time', 'days_buffer', 'from_time', 'to_time')


class WorkspaceSubscriptionInline(admin.TabularInline):
    model = WorkspaceSubscription
    extra = 0
    fields = ('plan', 'started_at', 'ends_at', 'is_active')
    readonly_fields = ('created_at', 'updated_at')


class FeatureUsageInline(admin.TabularInline):
    model = FeatureUsage
    extra = 0
    fields = ('feature', 'used_amount')
    readonly_fields = ('created_at', 'updated_at')


@admin.register(Plan)
class PlanAdmin(admin.ModelAdmin):
    list_display = ('plan_name', 'get_features_count', 'created_at', 'updated_at')
    search_fields = ('plan_name',)
    ordering = ('plan_name',)
    inlines = [PlanFeatureInline]
    
    def get_features_count(self, obj):
        return obj.features.count()
    get_features_count.short_description = 'Features Count'


@admin.register(Workspace)
class WorkspaceAdmin(admin.ModelAdmin):
    list_display = ('workspace_name', 'get_current_plan', 'get_calendars_count', 'get_google_connections_count', 'created_at', 'updated_at')
    search_fields = ('workspace_name',)
    filter_horizontal = ('users',)
    ordering = ('workspace_name',)
    inlines = [WorkspaceSubscriptionInline, CalendarInline]
    
    def get_current_plan(self, obj):
        current_plan = obj.current_plan
        return current_plan.plan_name if current_plan else 'No Plan'
    get_current_plan.short_description = 'Current Plan'
    
    def get_calendars_count(self, obj):
        return obj.calendars.count()
    get_calendars_count.short_description = 'Calendars'
    
    def get_google_connections_count(self, obj):
        return obj.google_calendar_connections.filter(active=True).count()
    get_google_connections_count.short_description = 'Google Connections'


@admin.register(Agent)
class AgentAdmin(admin.ModelAdmin):
    list_display = ('agent_id', 'workspace', 'name', 'status', 'voice', 'language', 'get_phone_number', 'calendar_configuration', 'created_at')
    list_filter = ('status', 'voice', 'language', 'phone_number', 'calendar_configuration', 'created_at')
    search_fields = ('name', 'workspace__workspace_name', 'voice__voice_external_id', 'phone_number__phonenumber')
    ordering = ('-created_at',)
    
    def get_phone_number(self, obj):
        return obj.phone_number.phonenumber if obj.phone_number else 'No phone assigned'
    get_phone_number.short_description = 'Phone Number'
    
    def formfield_for_foreignkey(self, db_field, request, **kwargs):
        if db_field.name == "calendar_configuration":
            # Only show calendar configurations from the agent's workspace
            if hasattr(request, '_obj_'):
                kwargs["queryset"] = CalendarConfiguration.objects.filter(
                    calendar__workspace=request._obj_.workspace
                )
        return super().formfield_for_foreignkey(db_field, request, **kwargs)
    
    def get_form(self, request, obj=None, **kwargs):
        # Store the object in request for use in formfield_for_foreignkey
        request._obj_ = obj
        return super().get_form(request, obj, **kwargs)


@admin.register(PhoneNumber)
class PhoneNumberAdmin(admin.ModelAdmin):
    list_display = ('phonenumber', 'get_agents', 'is_active', 'created_at')
    list_filter = ('is_active', 'created_at')
    search_fields = ('phonenumber',)
    ordering = ('-created_at',)
    
    def get_agents(self, obj):
        return ", ".join([f"{agent.workspace.workspace_name}" for agent in obj.agents.all()])
    get_agents.short_description = 'Agents'


@admin.register(SIPTrunk)
class SIPTrunkAdmin(admin.ModelAdmin):
    list_display = (
        'provider_name', 'sip_host', 'sip_port', 'jambonz_carrier_id', 'livekit_trunk_id', 'is_active', 'created_at'
    )
    list_filter = ('provider_name', 'is_active', 'created_at')
    search_fields = ('provider_name', 'sip_host', 'jambonz_carrier_id', 'livekit_trunk_id')
    ordering = ('-created_at',)


@admin.register(Lead)
class LeadAdmin(admin.ModelAdmin):
    list_display = ('name', 'surname', 'email', 'phone', 'created_at')
    list_filter = ('created_at',)
    search_fields = ('name', 'surname', 'email', 'phone')
    ordering = ('-created_at',)


@admin.register(Blacklist)
class BlacklistAdmin(admin.ModelAdmin):
    list_display = ('user', 'status', 'reason', 'created_at')
    list_filter = ('status', 'created_at')
    search_fields = ('user__email', 'user__first_name', 'user__last_name', 'reason')
    ordering = ('-created_at',)


@admin.register(CallLog)
class CallLogAdmin(admin.ModelAdmin):
    list_display = ('lead', 'agent', 'from_number', 'to_number', 'direction', 'duration', 'timestamp', 'disconnection_reason')
    list_filter = ('direction', 'timestamp', 'disconnection_reason')
    search_fields = ('lead__name', 'lead__surname', 'agent__name', 'from_number', 'to_number')
    ordering = ('-timestamp',)
    readonly_fields = ('timestamp', 'updated_at')


@admin.register(GoogleCalendarConnection)
class GoogleCalendarConnectionAdmin(admin.ModelAdmin):
    list_display = ('workspace', 'account_email', 'active', 'get_calendars_count', 'last_sync', 'created_at')
    list_filter = ('active', 'workspace', 'last_sync', 'created_at')
    search_fields = ('workspace__workspace_name', 'account_email')
    ordering = ('-created_at',)
    readonly_fields = ('access_token', 'refresh_token', 'token_expires_at', 'scopes', 'sync_errors', 'created_at', 'updated_at')
    
    fieldsets = (
        ('Connection Info', {
            'fields': ('workspace', 'user', 'account_email', 'active')
        }),
        ('OAuth Tokens (Read Only)', {
            'fields': ('access_token', 'refresh_token', 'token_expires_at', 'scopes'),
            'classes': ('collapse',)
        }),
        ('Sync Status', {
            'fields': ('last_sync', 'sync_errors'),
            'classes': ('collapse',)
        }),
        ('Timestamps', {
            'fields': ('created_at', 'updated_at'),
            'classes': ('collapse',)
        }),
    )
    
    def get_calendars_count(self, obj):
        return obj.calendars.count()
    get_calendars_count.short_description = 'Calendars'


@admin.register(GoogleCalendar)
class GoogleCalendarAdmin(admin.ModelAdmin):
    list_display = ('get_calendar_name', 'external_id', 'primary', 'time_zone', 'created_at')
    list_filter = ('primary', 'time_zone', 'created_at')
    search_fields = ('external_id', 'calendar__name', 'calendar__workspace__workspace_name')
    ordering = ('-created_at',)
    readonly_fields = ('external_id', 'created_at', 'updated_at')
    
    fieldsets = (
        ('Calendar Info', {
            'fields': ('calendar', 'external_id', 'primary', 'time_zone')
        }),
        ('OAuth Tokens', {
            'fields': ('refresh_token', 'access_token', 'token_expires_at', 'scopes'),
            'classes': ('collapse',)
        }),
        ('Timestamps', {
            'fields': ('created_at', 'updated_at'),
            'classes': ('collapse',)
        }),
    )
    
    def get_calendar_name(self, obj):
        return obj.calendar.name
    get_calendar_name.short_description = 'Calendar Name'
    get_calendar_name.admin_order_field = 'calendar__name'


@admin.register(MicrosoftCalendarConnection)
class MicrosoftCalendarConnectionAdmin(admin.ModelAdmin):
    list_display = ('workspace', 'primary_email', 'active', 'get_calendars_count', 'last_sync', 'created_at')
    list_filter = ('active', 'workspace', 'last_sync', 'created_at')
    search_fields = ('workspace__workspace_name', 'primary_email')
    ordering = ('-created_at',)
    readonly_fields = ('access_token', 'refresh_token', 'token_expires_at', 'scopes_granted', 'sync_errors', 'created_at', 'updated_at')
    
    fieldsets = (
        ('Connection Info', {
            'fields': ('workspace', 'user', 'primary_email', 'display_name', 'tenant_id', 'ms_user_id', 'timezone_windows', 'active')
        }),
        ('OAuth Tokens (Read Only)', {
            'fields': ('access_token', 'refresh_token', 'token_expires_at', 'scopes_granted'),
            'classes': ('collapse',)
        }),
        ('Sync Status', {
            'fields': ('last_sync', 'sync_errors'),
            'classes': ('collapse',)
        }),
        ('Timestamps', {
            'fields': ('created_at', 'updated_at'),
            'classes': ('collapse',)
        }),
    )
    
    def get_calendars_count(self, obj):
        return obj.calendars.count()
    get_calendars_count.short_description = 'Calendars'


@admin.register(MicrosoftCalendar)
class MicrosoftCalendarAdmin(admin.ModelAdmin):
    list_display = ('get_calendar_name', 'external_id', 'primary', 'can_edit', 'created_at')
    list_filter = ('primary', 'created_at')
    search_fields = ('external_id', 'calendar__name', 'calendar__workspace__workspace_name')
    ordering = ('-created_at',)
    readonly_fields = ('external_id', 'created_at', 'updated_at')
    
    fieldsets = (
        ('Calendar Info', {
            'fields': ('calendar', 'connection', 'external_id', 'primary', 'can_edit')
        }),
        ('Timestamps', {
            'fields': ('created_at', 'updated_at'),
            'classes': ('collapse',)
        }),
    )
    
    def get_calendar_name(self, obj):
        return obj.calendar.name
    get_calendar_name.short_description = 'Calendar Name'
    get_calendar_name.admin_order_field = 'calendar__name'

from .models import MicrosoftSubscription

@admin.register(MicrosoftSubscription)
class MicrosoftSubscriptionAdmin(admin.ModelAdmin):
    list_display = ('subscription_id', 'connection', 'resource', 'expiration_at', 'created_at')
    list_filter = ('resource', 'expiration_at', 'created_at')
    search_fields = ('subscription_id', 'connection__primary_email', 'resource')
    ordering = ('-created_at',)
@admin.register(Calendar)
class CalendarAdmin(admin.ModelAdmin):
    list_display = ('name', 'workspace', 'provider', 'active', 'get_configs_count', 'get_connection_status', 'created_at')
    list_filter = ('provider', 'active', 'workspace', 'created_at')
    search_fields = ('name', 'workspace__workspace_name')
    ordering = ('-created_at',)
    readonly_fields = ('created_at', 'updated_at')
    inlines = [CalendarConfigurationInline, GoogleCalendarInline]
    
    def get_configs_count(self, obj):
        return obj.configurations.count()
    get_configs_count.short_description = 'Configurations'
    
    def get_connection_status(self, obj):
        if obj.provider == 'google' and hasattr(obj, 'google_calendar'):
            # Check if the Google calendar has valid tokens
            google_cal = obj.google_calendar
            if google_cal.token_expires_at:
                # Make timezone-aware comparison
                token_expiry = google_cal.token_expires_at
                if token_expiry.tzinfo is None:
                    # Convert naive datetime to timezone-aware
                    token_expiry = token_expiry.replace(tzinfo=dt_timezone.utc)
                
                if token_expiry > timezone.now():
                    return '✅ Connected'
                else:
                    return '⚠️ Token Expired'
            else:
                return '⚠️ No Token'
        elif obj.provider == 'outlook' and hasattr(obj, 'microsoft_calendar'):
            ms_cal = obj.microsoft_calendar
            if ms_cal.connection and ms_cal.connection.active:
                return '✅ Connected'
            return '⚠️ Disconnected'
        return '❓ Unknown'
    get_connection_status.short_description = 'Status'


@admin.register(CalendarConfiguration)
class CalendarConfigurationAdmin(admin.ModelAdmin):
    list_display = ('get_workspace', 'get_calendar_name', 'get_provider', 'duration', 'prep_time', 'days_buffer', 'from_time', 'to_time', 'get_conflict_calendars_count')
    list_filter = ('calendar__provider', 'calendar__workspace', 'duration', 'days_buffer', 'created_at')
    search_fields = ('calendar__workspace__workspace_name', 'calendar__name')
    ordering = ('-created_at',)
    readonly_fields = ('created_at', 'updated_at')
    
    fieldsets = (
        ('Calendar Info', {
            'fields': ('calendar',)
        }),
        ('Scheduling Settings', {
            'fields': ('duration', 'prep_time', 'days_buffer')
        }),
        ('Availability Window', {
            'fields': ('from_time', 'to_time', 'workdays')
        }),
        ('Conflict Checking', {
            'fields': ('conflict_check_calendars',),
            'description': 'List of calendar IDs to check for scheduling conflicts'
        }),
        ('Timestamps', {
            'fields': ('created_at', 'updated_at'),
            'classes': ('collapse',)
        }),
    )
    
    def get_workspace(self, obj):
        return obj.calendar.workspace.workspace_name
    get_workspace.short_description = 'Workspace'
    
    def get_calendar_name(self, obj):
        return obj.calendar.name
    get_calendar_name.short_description = 'Calendar'
    
    def get_provider(self, obj):
        return obj.calendar.provider.title()
    get_provider.short_description = 'Provider'
    
    def get_conflict_calendars_count(self, obj):
        """Show number of calendars configured for conflict checking"""
        if obj.conflict_check_calendars:
            return f"{len(obj.conflict_check_calendars)} calendars"
        return "None"
    get_conflict_calendars_count.short_description = 'Conflict Check'


@admin.register(WorkspaceSubscription)
class WorkspaceSubscriptionAdmin(admin.ModelAdmin):
    list_display = ('workspace', 'plan', 'started_at', 'ends_at', 'is_active', 'created_at')
    list_filter = ('is_active', 'plan', 'started_at', 'ends_at', 'created_at')
    search_fields = ('workspace__workspace_name', 'plan__plan_name')
    ordering = ('-started_at',)
    readonly_fields = ('created_at', 'updated_at')
    
    fieldsets = (
        ('Subscription Info', {
            'fields': ('workspace', 'plan', 'is_active')
        }),
        ('Period', {
            'fields': ('started_at', 'ends_at')
        }),
        ('Timestamps', {
            'fields': ('created_at', 'updated_at'),
            'classes': ('collapse',)
        }),
    )


@admin.register(WorkspaceUsage)
class WorkspaceUsageAdmin(admin.ModelAdmin):
    list_display = ('workspace', 'subscription', 'period_start', 'period_end', 'get_features_count')
    list_filter = ('workspace', 'subscription__plan', 'period_start', 'period_end')
    search_fields = ('workspace__workspace_name', 'subscription__plan__plan_name')
    ordering = ('-period_start',)
    readonly_fields = ('created_at', 'updated_at')
    inlines = [FeatureUsageInline]
    
    def get_features_count(self, obj):
        return obj.feature_usages.count()
    get_features_count.short_description = 'Features Used'


@admin.register(FeatureUsage)
class FeatureUsageAdmin(admin.ModelAdmin):
    list_display = ('get_workspace', 'feature', 'used_amount', 'get_period', 'updated_at')
    list_filter = ('feature', 'feature__unit', 'usage_record__period_start')
    search_fields = ('usage_record__workspace__workspace_name', 'feature__feature_name')
    ordering = ('-updated_at',)
    readonly_fields = ('created_at', 'updated_at')
    
    def get_workspace(self, obj):
        return obj.usage_record.workspace.workspace_name
    get_workspace.short_description = 'Workspace'
    
    def get_period(self, obj):
        return f"{obj.usage_record.period_start.date()} → {obj.usage_record.period_end.date()}"
    get_period.short_description = 'Period'


@admin.register(MetaIntegration)
class MetaIntegrationAdmin(admin.ModelAdmin):
    list_display = ('workspace', 'page_id', 'status', 'access_token_expires_at', 'created_at')
    list_filter = ('status', 'access_token_expires_at', 'created_at')
    search_fields = ('workspace__workspace_name', 'page_id')
    ordering = ('-created_at',)
    readonly_fields = ('access_token', 'verification_token', 'created_at', 'updated_at')
    
    fieldsets = (
        ('Meta Integration Info', {
            'fields': ('workspace', 'page_id', 'status')
        }),
        ('OAuth Tokens (Read Only - Encrypted)', {
            'fields': ('access_token_expires_at', 'scopes'),
            'classes': ('collapse',)
        }),
        ('Timestamps', {
            'fields': ('created_at', 'updated_at'),
            'classes': ('collapse',)
        }),
    )


@admin.register(WorkspaceInvitation)
class WorkspaceInvitationAdmin(admin.ModelAdmin):
    """Admin for WorkspaceInvitation model"""
    list_display = ('email', 'workspace', 'invited_by', 'status', 'created_at', 'expires_at', 'is_valid_display')
    list_filter = ('status', 'workspace', 'created_at', 'expires_at')
    search_fields = ('email', 'workspace__workspace_name', 'invited_by__email')
    ordering = ('-created_at',)
    readonly_fields = ('token', 'created_at', 'accepted_at')
    
    fieldsets = (
        ('Invitation Info', {
            'fields': ('workspace', 'email', 'invited_by', 'status')
        }),
        ('Security', {
            'fields': ('token',),
            'classes': ('collapse',)
        }),
        ('Timestamps', {
            'fields': ('created_at', 'expires_at', 'accepted_at'),
            'classes': ('collapse',)
        }),
    )
    
    def is_valid_display(self, obj):
        """Display if invitation is valid with colored indicator"""
        if obj.is_valid():
            return '✅ Valid'
        else:
            return '❌ Invalid/Expired'
    is_valid_display.short_description = 'Valid'
    
    def get_readonly_fields(self, request, obj=None):
        """Make certain fields readonly based on object state"""
        readonly = list(self.readonly_fields)
        if obj and obj.status != 'pending':
            # Don't allow editing workspace/email after acceptance
            readonly.extend(['workspace', 'email', 'invited_by'])
        return readonly


@admin.register(MetaLeadForm)
class MetaLeadFormAdmin(admin.ModelAdmin):
    list_display = ('meta_integration', 'meta_form_id', 'name', 'is_active', 'created_at')
    list_filter = ('meta_integration__workspace', 'created_at')
    search_fields = ('meta_form_id', 'name', 'meta_integration__workspace__workspace_name')
    ordering = ('-created_at',)


@admin.register(LeadFunnel)
class LeadFunnelAdmin(admin.ModelAdmin):
    list_display = ('name', 'workspace', 'meta_lead_form', 'is_active', 'created_at')
    list_filter = ('workspace', 'is_active', 'created_at')
    search_fields = ('name', 'workspace__workspace_name', 'meta_lead_form__meta_form_id')
    ordering = ('-created_at',)


@admin.register(WebhookLeadSource)
class WebhookLeadSourceAdmin(admin.ModelAdmin):
    list_display = ('name', 'workspace', 'lead_funnel', 'created_at', 'updated_at')
    list_filter = ('workspace', 'created_at')
    search_fields = ('name', 'workspace__workspace_name')
    ordering = ('-created_at',)


@admin.register(LeadProcessingStats)
class LeadProcessingStatsAdmin(admin.ModelAdmin):
    list_display = ('workspace', 'date', 'total_received', 'processed_with_agent', 'processing_rate')
    list_filter = ('workspace', 'date')
    search_fields = ('workspace__workspace_name',)
    ordering = ('-date',)


@admin.register(LiveKitAgent)
class LiveKitAgentAdmin(admin.ModelAdmin):
    list_display = ('name', 'concurrency_per_agent', 'expires_at', 'created_at')
    list_filter = ('expires_at', 'created_at')
    search_fields = ('name', 'token')
    ordering = ('-created_at',)<|MERGE_RESOLUTION|>--- conflicted
+++ resolved
@@ -3,17 +3,11 @@
 from datetime import timezone as dt_timezone
 from .models import User, Voice, Plan, Feature, PlanFeature, Workspace, Agent, PhoneNumber, Lead, Blacklist, CallLog, Calendar, CalendarConfiguration
 from .models import (
-<<<<<<< HEAD
-    GoogleCalendarConnection, GoogleCalendar, WorkspaceSubscription, 
-    WorkspaceUsage, FeatureUsage, EndpointFeature, MetaIntegration, 
-    WorkspaceInvitation, SIPTrunk, MetaLeadForm, LeadFunnel, WebhookLeadSource,
-    LeadProcessingStats, LiveKitAgent
-=======
     GoogleCalendarConnection, GoogleCalendar,
     MicrosoftCalendarConnection, MicrosoftCalendar,
     WorkspaceSubscription, WorkspaceUsage, FeatureUsage, EndpointFeature, MetaIntegration, 
-    WorkspaceInvitation
->>>>>>> 505b7b8b
+    WorkspaceInvitation, SIPTrunk, MetaLeadForm, LeadFunnel, WebhookLeadSource,
+    LeadProcessingStats, LiveKitAgent
 )
 from django.utils import timezone
 
